#!/usr/bin/python

import os
import sys
import random
import subprocess as sub
import getopt

def identity(x):
    return x

def cygpath(x):
    command = ["cygpath", "-wp", x]
    p = sub.Popen(command,stdout=sub.PIPE)
    output, errors = p.communicate()
    lines = output.split("\n")
    return lines[0]

if sys.platform == "cygwin":
    normclasspath = cygpath
else:
    normclasspath = identity

CONF_DIR = os.path.expanduser("~/.storm")
STORM_DIR = "/".join(os.path.realpath( __file__ ).split("/")[:-2])
CONFIG_OPTS = []

def get_config_opts():
    global CONFIG_OPTS
    return "-Dstorm.options=" + (','.join(CONFIG_OPTS)).replace(' ', "%%%%")

if not os.path.exists(STORM_DIR + "/RELEASE"):
    print "******************************************"
    print "The storm client can only be run from within a release. You appear to be trying to run the client from a checkout of Storm's source code."
    print "\nYou can download a Storm release at https://github.com/nathanmarz/storm/downloads"
    print "******************************************"
    sys.exit(1)  

def get_jars_full(adir):
    files = os.listdir(adir)
    ret = []
    for f in files:
        if f.endswith(".jar"):
            ret.append(adir + "/" + f)
    return ret

def get_classpath(extrajars):
    ret = get_jars_full(STORM_DIR)
    ret.extend(get_jars_full(STORM_DIR + "/lib"))
    ret.extend(extrajars)
    return normclasspath(":".join(ret))

def confvalue(name, extrapaths):
    command = [
        "java", "-client", get_config_opts(), "-cp", get_classpath(extrapaths), "backtype.storm.command.config_value", name
    ]
    p = sub.Popen(command, stdout=sub.PIPE)
    output, errors = p.communicate()
    lines = output.split("\n")
    for line in lines:
        tokens = line.split(" ")
        if tokens[0] == "VALUE:":
            return " ".join(tokens[1:])

def print_localconfvalue(name):
    """Syntax: [storm localconfvalue conf-name]

    Prints out the value for conf-name in the local Storm configs. 
    The local Storm configs are the ones in ~/.storm/storm.yaml merged 
    in with the configs in defaults.yaml.
    """
    print name + ": " + confvalue(name, [CONF_DIR])

def print_remoteconfvalue(name):
    """Syntax: [storm remoteconfvalue conf-name]

    Prints out the value for conf-name in the cluster's Storm configs. 
    The cluster's Storm configs are the ones in $STORM-PATH/conf/storm.yaml 
    merged in with the configs in defaults.yaml. 

    This command must be run on a cluster machine.
    """
    print name + ": " + confvalue(name, [STORM_DIR + "/conf"])

def exec_storm_class(klass, jvmtype="-server", childopts="", extrajars=[], args=[]):
    nativepath = confvalue("java.library.path", extrajars)
    args_str = " ".join(map(lambda s: "\"" + s + "\"", args))
    command = "java " + jvmtype + " -Dstorm.home=" + STORM_DIR + " " + get_config_opts() + " -Djava.library.path=" + nativepath + " " + childopts + " -cp " + get_classpath(extrajars) + " " + klass + " " + args_str
    print "Running: " + command    
    os.system(command)

def jar(jarfile, klass, *args):
    """Syntax: [storm jar topology-jar-path class ...]

    Runs the main method of class with the specified arguments. 
    The storm jars and configs in ~/.storm are put on the classpath. 
    The process is configured so that StormSubmitter 
    (http://nathanmarz.github.com/storm/doc/backtype/storm/StormSubmitter.html)
    will upload the jar at topology-jar-path when the topology is submitted.
    """
    exec_storm_class(
        klass,
        jvmtype="-client",
        extrajars=[jarfile, CONF_DIR, STORM_DIR + "/bin"],
        args=args,
        childopts="-Dstorm.jar=" + jarfile)

def kill(*args):
    """Syntax: [storm kill topology-name [-w wait-time-secs]]

    Kills the topology with the name topology-name. Storm will 
    first deactivate the topology's spouts for the duration of 
    the topology's message timeout to allow all messages currently 
    being processed to finish processing. Storm will then shutdown 
    the workers and clean up their state. You can override the length 
    of time Storm waits between deactivation and shutdown with the -w flag.
    """
    exec_storm_class(
        "backtype.storm.command.kill_topology", 
        args=args, 
        jvmtype="-client", 
        extrajars=[CONF_DIR, STORM_DIR + "/bin"])

def activate(*args):
    """Syntax: [storm activate topology-name]

    Activates the specified topology's spouts.
    """
    exec_storm_class(
        "backtype.storm.command.activate", 
        args=args, 
        jvmtype="-client", 
        extrajars=[CONF_DIR, STORM_DIR + "/bin"])

def list(*args):
    """Syntax: [storm list]

    List the running topologies and their statuses.
    """
    exec_storm_class(
        "backtype.storm.command.list", 
        args=args, 
        jvmtype="-client", 
        extrajars=[CONF_DIR, STORM_DIR + "/bin"])

def deactivate(*args):
    """Syntax: [storm deactivate topology-name]

    Deactivates the specified topology's spouts.
    """
    exec_storm_class(
        "backtype.storm.command.deactivate", 
        args=args, 
        jvmtype="-client", 
        extrajars=[CONF_DIR, STORM_DIR + "/bin"])

def rebalance(*args):
    """Syntax: [storm rebalance topology-name [-w wait-time-secs]]

    Sometimes you may wish to spread out where the workers for a topology 
    are running. For example, let's say you have a 10 node cluster running 
    4 workers per node, and then let's say you add another 10 nodes to 
    the cluster. You may wish to have Storm spread out the workers for the 
    running topology so that each node runs 2 workers. One way to do this 
    is to kill the topology and resubmit it, but Storm provides a "rebalance" 
    command that provides an easier way to do this.

    Rebalance will first deactivate the topology for the duration of the 
    message timeout (overridable with the -w flag) and then redistribute 
    the workers evenly around the cluster. The topology will then return to 
    its previous state of activation (so a deactivated topology will still 
    be deactivated and an activated topology will go back to being activated).
    """
    exec_storm_class(
        "backtype.storm.command.rebalance", 
        args=args, 
        jvmtype="-client", 
        extrajars=[CONF_DIR, STORM_DIR + "/bin"])

def shell(resourcesdir, command, *args):
    tmpjarpath = "stormshell" + str(random.randint(0, 10000000)) + ".jar"
    os.system("jar cf %s %s" % (tmpjarpath, resourcesdir))
    runnerargs = [tmpjarpath, command]
    runnerargs.extend(args)
    exec_storm_class(
        "backtype.storm.command.shell_submission", 
        args=runnerargs, 
        jvmtype="-client", 
        extrajars=[CONF_DIR])
    os.system("rm " + tmpjarpath)

def repl():
    """Syntax: [storm repl]

    Opens up a Clojure REPL with the storm jars and configuration 
    on the classpath. Useful for debugging.
    """
    cppaths = [STORM_DIR + "/conf"]
    exec_storm_class("clojure.lang.Repl", jvmtype="-client", extrajars=cppaths)

def nimbus(klass="backtype.storm.daemon.nimbus"):
    """Syntax: [storm nimbus]

    Launches the nimbus daemon. This command should be run under 
    supervision with a tool like daemontools or monit. 

    See Setting up a Storm cluster for more information.
    (https://github.com/nathanmarz/storm/wiki/Setting-up-a-Storm-cluster)
    """
    cppaths = [STORM_DIR + "/log4j", STORM_DIR + "/conf"]
    childopts = confvalue("nimbus.childopts", cppaths) + " -Dlogfile.name=nimbus.log -Dlog4j.configuration=storm.log.properties"
    exec_storm_class(
        klass, 
        jvmtype="-server", 
        extrajars=cppaths, 
        childopts=childopts)

def supervisor(klass="backtype.storm.daemon.supervisor"):
    """Syntax: [storm supervisor]

    Launches the supervisor daemon. This command should be run 
    under supervision with a tool like daemontools or monit. 

    See Setting up a Storm cluster for more information.
    (https://github.com/nathanmarz/storm/wiki/Setting-up-a-Storm-cluster)
    """
    cppaths = [STORM_DIR + "/log4j", STORM_DIR + "/conf"]
    childopts = confvalue("supervisor.childopts", cppaths) + " -Dlogfile.name=supervisor.log -Dlog4j.configuration=storm.log.properties"
    exec_storm_class(
        klass, 
        jvmtype="-server", 
        extrajars=cppaths, 
        childopts=childopts)

def ui():
    """Syntax: [storm ui]

    Launches the UI daemon. The UI provides a web interface for a Storm 
    cluster and shows detailed stats about running topologies. This command 
    should be run under supervision with a tool like daemontools or monit. 

    See Setting up a Storm cluster for more information.
    (https://github.com/nathanmarz/storm/wiki/Setting-up-a-Storm-cluster)
    """
    cppaths = [STORM_DIR + "/log4j", STORM_DIR + "/conf"]
    childopts = confvalue("ui.childopts", cppaths) + " -Dlogfile.name=ui.log -Dlog4j.configuration=storm.log.properties"
    exec_storm_class(
        "backtype.storm.ui.core", 
        jvmtype="-server", 
        childopts=childopts, 
        extrajars=[STORM_DIR + "/log4j", STORM_DIR, STORM_DIR + "/conf"])

def drpc():
    """Syntax: [storm drpc]

    Launches a DRPC daemon. This command should be run under supervision 
    with a tool like daemontools or monit. 

    See Distributed RPC for more information.
    (https://github.com/nathanmarz/storm/wiki/Distributed-RPC)
    """
    childopts = "-Xmx768m -Dlogfile.name=drpc.log -Dlog4j.configuration=storm.log.properties"
    exec_storm_class(
        "backtype.storm.daemon.drpc", 
        jvmtype="-server", 
        childopts=childopts, 
        extrajars=[STORM_DIR + "/log4j", STORM_DIR + "/conf"])

def dev_zookeeper():
    cppaths = [STORM_DIR + "/log4j", STORM_DIR + "/conf"]
    tmpdir = confvalue("dev.zookeeper.path", cppaths)
    os.system("rm -rf " + tmpdir)
    os.system("mkdir " + tmpdir)
    # generate a conf file in the tmpdir (with a zookeeper dir there as well)
    # run the server using java -cp ...
    # use a config variable for the dev zookeeper path? (default to "/tmp/dev-storm-zookeeper") ?
    # TODO: default storm.zookeeper.servers to localhost? make it easy to run this stuff locally...
    pass

def print_classpath():
    """Syntax: [storm classpath]

    Prints the classpath used by the storm client when running commands.
    """
    print get_classpath([])

def print_commands():
    """Print all client commands and link to documentation"""
    print "Commands:\n\t",  "\n\t".join(sorted(COMMANDS.keys()))
    print "\nHelp:", "\n\thelp", "\n\thelp <command>"
    print "\nDocumentation for the storm client can be found at https://github.com/nathanmarz/storm/wiki/Command-line-client\n"

def print_usage(command=None):
    """Print one help message or list of available commands"""
    if command != None:
        if COMMANDS.has_key(command):
            print (COMMANDS[command].__doc__ or 
                  "No documentation provided for <%s>" % command)
        else:
           print "<%s> is not a valid command" % command
    else:
        print_commands()

def unknown_command(*args):
    print "Unknown command: [storm %s]" % ' '.join(sys.argv[1:])
    print_usage()

COMMANDS = {"jar": jar, "kill": kill, "shell": shell, "nimbus": nimbus, "ui": ui,
            "drpc": drpc, "supervisor": supervisor, "localconfvalue": print_localconfvalue,
            "remoteconfvalue": print_remoteconfvalue, "repl": repl, "classpath": print_classpath,
            "activate": activate, "deactivate": deactivate, "rebalance": rebalance, "help": print_usage,
<<<<<<< HEAD
            "dev-zookeeper": dev_zookeeper}
=======
            "list": list}
>>>>>>> 35c70edc

def parse_config(config_list):
    global CONFIG_OPTS
    if len(config_list) > 0:
        for config in config_list:
            CONFIG_OPTS.append(config)

def parse_config_opts(args):
  curr = args[:]
  curr.reverse()
  config_list = []
  args_list = []
  
  while len(curr) > 0:
    token = curr.pop()
    if token == "-c":
      config_list.append(curr.pop())
    else:
      args_list.append(token)
  
  return config_list, args_list
    
def main():
    if len(sys.argv) <= 1:
        print_usage()
        sys.exit(-1)
    global CONFIG_OPTS
    config_list, args = parse_config_opts(sys.argv[1:])
    parse_config(config_list)
    COMMAND = args[0]
    ARGS = args[1:]
    (COMMANDS.get(COMMAND, "help"))(*ARGS)
    
if __name__ == "__main__":
    main()<|MERGE_RESOLUTION|>--- conflicted
+++ resolved
@@ -309,11 +309,7 @@
             "drpc": drpc, "supervisor": supervisor, "localconfvalue": print_localconfvalue,
             "remoteconfvalue": print_remoteconfvalue, "repl": repl, "classpath": print_classpath,
             "activate": activate, "deactivate": deactivate, "rebalance": rebalance, "help": print_usage,
-<<<<<<< HEAD
-            "dev-zookeeper": dev_zookeeper}
-=======
-            "list": list}
->>>>>>> 35c70edc
+            "list": list, "dev-zookeeper": dev_zookeeper}
 
 def parse_config(config_list):
     global CONFIG_OPTS
