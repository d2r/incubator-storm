/*
 * Licensed to the Apache Software Foundation (ASF) under one
 * or more contributor license agreements.  See the NOTICE file
 * distributed with this work for additional information
 * regarding copyright ownership.  The ASF licenses this file
 * to you under the Apache License, Version 2.0 (the
 * "License"); you may not use this file except in compliance
 * with the License.  You may obtain a copy of the License at
 * <p>
 * http://www.apache.org/licenses/LICENSE-2.0
 * <p>
 * Unless required by applicable law or agreed to in writing, software
 * distributed under the License is distributed on an "AS IS" BASIS,
 * WITHOUT WARRANTIES OR CONDITIONS OF ANY KIND, either express or implied.
 * See the License for the specific language governing permissions and
 * limitations under the License.
 */
package org.apache.storm.sql.redis;

import com.google.common.base.Preconditions;
import org.apache.storm.redis.common.config.JedisClusterConfig;
import org.apache.storm.redis.common.config.JedisPoolConfig;
import org.apache.storm.redis.common.mapper.RedisDataTypeDescription;
import org.apache.storm.redis.common.mapper.RedisStoreMapper;
import org.apache.storm.redis.trident.state.RedisClusterState;
import org.apache.storm.redis.trident.state.RedisClusterStateUpdater;
import org.apache.storm.redis.trident.state.RedisState;
import org.apache.storm.redis.trident.state.RedisStateUpdater;
import org.apache.storm.sql.runtime.DataSource;
import org.apache.storm.sql.runtime.DataSourcesProvider;
import org.apache.storm.sql.runtime.FieldInfo;
import org.apache.storm.sql.runtime.IOutputSerializer;
import org.apache.storm.sql.runtime.ISqlTridentDataSource;
import org.apache.storm.sql.runtime.SimpleSqlTridentConsumer;
<<<<<<< HEAD
import org.apache.storm.sql.runtime.utils.SerdeUtils;
=======
import org.apache.storm.sql.runtime.serde.json.JsonSerializer;
import org.apache.storm.sql.runtime.utils.FieldInfoUtils;
>>>>>>> 32c83d8c
import org.apache.storm.trident.spout.ITridentDataSource;
import org.apache.storm.trident.state.StateFactory;
import org.apache.storm.trident.state.StateUpdater;
import org.apache.storm.tuple.ITuple;
import redis.clients.util.JedisURIHelper;

import java.io.Serializable;
import java.net.InetSocketAddress;
import java.net.URI;
import java.util.Collections;
import java.util.List;
import java.util.Properties;

/**
 * Create a Redis sink based on the URI and properties. The URI has the format of
 * redis://:[password]@[host]:[port]/[dbIdx]. Only host is mandatory and others can be set to default.
 *
 * The properties are in JSON format which specifies the config of the Redis data type and etc.
 * Please note that when "use.redis.cluster" is "true", cluster discovery is only done from given URI.
 */
public class RedisDataSourcesProvider implements DataSourcesProvider {
  private static final int DEFAULT_REDIS_PORT = 6379;
  private static final int DEFAULT_TIMEOUT = 2000;

  private abstract static class AbstractRedisTridentDataSource implements ISqlTridentDataSource, Serializable {
    protected abstract StateFactory newStateFactory();
    protected abstract StateUpdater newStateUpdater(RedisStoreMapper storeMapper);

    private final Properties props;
    private final List<FieldInfo> fields;
    private final IOutputSerializer serializer;

    AbstractRedisTridentDataSource(Properties props, List<FieldInfo> fields, IOutputSerializer serializer) {
      this.props = props;
      this.fields = fields;
      this.serializer = serializer;
    }

    @Override
    public ITridentDataSource getProducer() {
      throw new UnsupportedOperationException(this.getClass().getName() + " doesn't provide Producer");
    }

    @Override
    public SqlTridentConsumer getConsumer() {
      RedisDataTypeDescription dataTypeDescription = getDataTypeDesc(props);
<<<<<<< HEAD
=======
      List<String> fieldNames = FieldInfoUtils.getFieldNames(fields);
>>>>>>> 32c83d8c

      RedisStoreMapper storeMapper = new TridentRedisStoreMapper(dataTypeDescription, fields, serializer);

      StateFactory stateFactory = newStateFactory();
      StateUpdater stateUpdater = newStateUpdater(storeMapper);

      return new SimpleSqlTridentConsumer(stateFactory, stateUpdater);
    }

    private RedisDataTypeDescription getDataTypeDesc(Properties props) {
      Preconditions.checkArgument(props.containsKey("data.type"),
              "Redis data source must contain \"data.type\" config");

      RedisDataTypeDescription.RedisDataType dataType = RedisDataTypeDescription.RedisDataType.valueOf(props.getProperty("data.type").toUpperCase());
      String additionalKey = props.getProperty("data.additional.key");

      return new RedisDataTypeDescription(dataType, additionalKey);
    }
  }

  private static class RedisClusterTridentDataSource extends AbstractRedisTridentDataSource {
    private final JedisClusterConfig config;

    RedisClusterTridentDataSource(JedisClusterConfig config, Properties props, List<FieldInfo> fields, IOutputSerializer serializer) {
      super(props, fields, serializer);
      this.config = config;
    }

    @Override
    protected StateFactory newStateFactory() {
      return new RedisClusterState.Factory(config);
    }

    @Override
    protected StateUpdater newStateUpdater(RedisStoreMapper storeMapper) {
      return new RedisClusterStateUpdater(storeMapper);
    }
  }

  private static class RedisTridentDataSource extends AbstractRedisTridentDataSource {
    private final JedisPoolConfig config;

    RedisTridentDataSource(JedisPoolConfig config, Properties props, List<FieldInfo> fields, IOutputSerializer serializer) {
      super(props, fields, serializer);
      this.config = config;
    }

    @Override
    protected StateFactory newStateFactory() {
      return new RedisState.Factory(config);
    }

    @Override
    protected StateUpdater newStateUpdater(RedisStoreMapper storeMapper) {
      return new RedisStateUpdater(storeMapper);
    }
  }

  @Override
  public String scheme() {
    return "redis";
  }

  @Override
  public DataSource construct(URI uri, String inputFormatClass, String outputFormatClass, List<FieldInfo> fields) {
    throw new UnsupportedOperationException();
  }

  @Override
  public ISqlTridentDataSource constructTrident(URI uri, String inputFormatClass, String outputFormatClass, Properties props, List<FieldInfo> fields) {
    Preconditions.checkArgument(JedisURIHelper.isValid(uri), "URI is not valid for Redis: " + uri);

    String host = uri.getHost();
    int port = uri.getPort() != -1 ? uri.getPort() : DEFAULT_REDIS_PORT;
    int dbIdx = JedisURIHelper.getDBIndex(uri);
    String password = JedisURIHelper.getPassword(uri);

    int timeout = Integer.parseInt(props.getProperty("redis.timeout", String.valueOf(DEFAULT_TIMEOUT)));

    boolean clusterMode = Boolean.valueOf(props.getProperty("use.redis.cluster", "false"));

    List<String> fieldNames = Lists.transform(fields, new FieldNameExtractor());
    // TODO this will be updated after STORM-2103 getting merged
    IOutputSerializer serializer = SerdeUtils.getSerializer(outputFormatClass, null, fieldNames);
    if (clusterMode) {
      JedisClusterConfig config = new JedisClusterConfig.Builder()
              .setNodes(Collections.singleton(new InetSocketAddress(host, port)))
              .setTimeout(timeout)
              .build();
      return new RedisClusterTridentDataSource(config, props, fields, serializer);
    } else {
      JedisPoolConfig config = new JedisPoolConfig(host, port, timeout, password, dbIdx);
      return new RedisTridentDataSource(config, props, fields, serializer);
    }
  }

  private static class TridentRedisStoreMapper implements RedisStoreMapper {
    private final RedisDataTypeDescription dataTypeDescription;
    private final FieldInfo primaryKeyField;
    private final IOutputSerializer outputSerializer;

    private TridentRedisStoreMapper(RedisDataTypeDescription dataTypeDescription, List<FieldInfo> fields, IOutputSerializer outputSerializer) {
      this.dataTypeDescription = dataTypeDescription;
      this.outputSerializer = outputSerializer;

      // find primary key from constructor
      FieldInfo pkField = findPrimaryKeyField(fields);
      Preconditions.checkArgument(pkField != null, "Primary key must be presented to field list");

      this.primaryKeyField = pkField;
    }

    private FieldInfo findPrimaryKeyField(List<FieldInfo> fields) {
      FieldInfo pkField = null;
      for (FieldInfo field : fields) {
        if (field.isPrimary()) {
          // TODO: this assumes key is only from the one field
          // if not we need to have order of fields in PK
          pkField = field;
          break;
        }
      }
      return pkField;
    }

    @Override
    public RedisDataTypeDescription getDataTypeDescription() {
      return dataTypeDescription;
    }

    @Override
    public String getKeyFromTuple(ITuple tuple) {
      String keyFieldName = primaryKeyField.name();
      Object key = tuple.getValueByField(keyFieldName);
      if (key == null) {
        throw new NullPointerException("key field " + keyFieldName + " is null");
      }
      return String.valueOf(key);
    }

    @Override
    public String getValueFromTuple(ITuple tuple) {
      byte[] array = outputSerializer.write(tuple.getValues(), null).array();
      return new String(array);
    }
  }
}<|MERGE_RESOLUTION|>--- conflicted
+++ resolved
@@ -32,12 +32,8 @@
 import org.apache.storm.sql.runtime.IOutputSerializer;
 import org.apache.storm.sql.runtime.ISqlTridentDataSource;
 import org.apache.storm.sql.runtime.SimpleSqlTridentConsumer;
-<<<<<<< HEAD
 import org.apache.storm.sql.runtime.utils.SerdeUtils;
-=======
-import org.apache.storm.sql.runtime.serde.json.JsonSerializer;
 import org.apache.storm.sql.runtime.utils.FieldInfoUtils;
->>>>>>> 32c83d8c
 import org.apache.storm.trident.spout.ITridentDataSource;
 import org.apache.storm.trident.state.StateFactory;
 import org.apache.storm.trident.state.StateUpdater;
@@ -84,10 +80,6 @@
     @Override
     public SqlTridentConsumer getConsumer() {
       RedisDataTypeDescription dataTypeDescription = getDataTypeDesc(props);
-<<<<<<< HEAD
-=======
-      List<String> fieldNames = FieldInfoUtils.getFieldNames(fields);
->>>>>>> 32c83d8c
 
       RedisStoreMapper storeMapper = new TridentRedisStoreMapper(dataTypeDescription, fields, serializer);
 
@@ -169,9 +161,8 @@
 
     boolean clusterMode = Boolean.valueOf(props.getProperty("use.redis.cluster", "false"));
 
-    List<String> fieldNames = Lists.transform(fields, new FieldNameExtractor());
-    // TODO this will be updated after STORM-2103 getting merged
-    IOutputSerializer serializer = SerdeUtils.getSerializer(outputFormatClass, null, fieldNames);
+    List<String> fieldNames = FieldInfoUtils.getFieldNames(fields);
+    IOutputSerializer serializer = SerdeUtils.getSerializer(outputFormatClass, props, fieldNames);
     if (clusterMode) {
       JedisClusterConfig config = new JedisClusterConfig.Builder()
               .setNodes(Collections.singleton(new InetSocketAddress(host, port)))
