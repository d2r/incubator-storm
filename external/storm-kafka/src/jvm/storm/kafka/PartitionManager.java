--- conflicted
+++ resolved
@@ -140,18 +140,14 @@
             if (toEmit == null) {
                 return EmitState.NO_EMITTED;
             }
-<<<<<<< HEAD
-            Iterable<List<Object>> tups = KafkaUtils.generateTuples(_spoutConfig, toEmit.msg,_partition.topic);
-=======
 
             Iterable<List<Object>> tups;
             if (_spoutConfig.scheme instanceof MessageMetadataSchemeAsMultiScheme) {
                 tups = KafkaUtils.generateTuples((MessageMetadataSchemeAsMultiScheme) _spoutConfig.scheme, toEmit.msg, _partition, toEmit.offset);
             } else {
-                tups = KafkaUtils.generateTuples(_spoutConfig, toEmit.msg);
+                tups = KafkaUtils.generateTuples(_spoutConfig, toEmit.msg, partition.topic);
             }
             
->>>>>>> 8ba776bf
             if ((tups != null) && tups.iterator().hasNext()) {
                 if(_spoutConfig.topicAsStreamId) {
                     for (List<Object> tup : tups) {
