/**
 * Licensed to the Apache Software Foundation (ASF) under one
 * or more contributor license agreements.  See the NOTICE file
 * distributed with this work for additional information
 * regarding copyright ownership.  The ASF licenses this file
 * to you under the Apache License, Version 2.0 (the
 * "License"); you may not use this file except in compliance
 * with the License.  You may obtain a copy of the License at
 *
 * http://www.apache.org/licenses/LICENSE-2.0
 *
 * Unless required by applicable law or agreed to in writing, software
 * distributed under the License is distributed on an "AS IS" BASIS,
 * WITHOUT WARRANTIES OR CONDITIONS OF ANY KIND, either express or implied.
 * See the License for the specific language governing permissions and
 * limitations under the License.
 */
package storm.trident;

import backtype.storm.Config;
import backtype.storm.ILocalDRPC;
import backtype.storm.drpc.DRPCSpout;
import backtype.storm.generated.GlobalStreamId;
import backtype.storm.generated.Grouping;
import backtype.storm.generated.StormTopology;
import backtype.storm.grouping.CustomStreamGrouping;
import backtype.storm.topology.BoltDeclarer;
import backtype.storm.topology.IRichSpout;
import backtype.storm.tuple.Fields;
import backtype.storm.utils.Utils;

import java.io.Serializable;
import java.util.*;

import org.jgrapht.DirectedGraph;
import org.jgrapht.UndirectedGraph;
import org.jgrapht.alg.ConnectivityInspector;
import org.jgrapht.graph.DefaultDirectedGraph;
import org.jgrapht.graph.Pseudograph;
import storm.trident.drpc.ReturnResultsReducer;
import storm.trident.fluent.GroupedStream;
import storm.trident.fluent.IAggregatableStream;
import storm.trident.fluent.UniqueIdGen;
import storm.trident.graph.GraphGrouper;
import storm.trident.graph.Group;
import storm.trident.operation.GroupedMultiReducer;
import storm.trident.operation.MultiReducer;
import storm.trident.operation.impl.FilterExecutor;
import storm.trident.operation.impl.GroupedMultiReducerExecutor;
import storm.trident.operation.impl.IdentityMultiReducer;
import storm.trident.operation.impl.JoinerMultiReducer;
import storm.trident.operation.impl.TrueFilter;
import storm.trident.partition.IdentityGrouping;
import storm.trident.planner.Node;
import storm.trident.planner.NodeStateInfo;
import storm.trident.planner.PartitionNode;
import storm.trident.planner.ProcessorNode;
import storm.trident.planner.SpoutNode;
import storm.trident.planner.SubtopologyBolt;
import storm.trident.planner.processor.EachProcessor;
import storm.trident.planner.processor.MultiReducerProcessor;
import storm.trident.spout.BatchSpoutExecutor;
import storm.trident.spout.IBatchSpout;
import storm.trident.spout.IOpaquePartitionedTridentSpout;
import storm.trident.spout.IPartitionedTridentSpout;
import storm.trident.spout.ITridentSpout;
import storm.trident.spout.OpaquePartitionedTridentSpoutExecutor;
import storm.trident.spout.PartitionedTridentSpoutExecutor;
import storm.trident.spout.RichSpoutBatchExecutor;
import storm.trident.state.StateFactory;
import storm.trident.state.StateSpec;
import storm.trident.topology.TridentTopologyBuilder;
import storm.trident.util.ErrorEdgeFactory;
import storm.trident.util.IndexedEdge;
import storm.trident.util.TridentUtils;


// graph with 3 kinds of nodes:
// operation, partition, or spout
// all operations have finishBatch and can optionally be committers
public class TridentTopology {
    
    //TODO: add a method for drpc stream, needs to know how to automatically do return results, etc
    // is it too expensive to do a batch per drpc request?
    
<<<<<<< HEAD
    DefaultDirectedGraph<Node, IndexedEdge> _graph;
    Map<String, List<Node>> _colocate = new LinkedHashMap();
    UniqueIdGen _gen;
=======
    final DefaultDirectedGraph<Node, IndexedEdge> _graph;
    final Map<String, List<Node>> _colocate;
    final UniqueIdGen _gen;
>>>>>>> 5a79ba5f
    
    public TridentTopology() {
        this(new DefaultDirectedGraph<Node, IndexedEdge>(new ErrorEdgeFactory()),
                new HashMap<String, List<Node>>(),
                new UniqueIdGen());
    }
    
    private TridentTopology(DefaultDirectedGraph<Node, IndexedEdge> graph, Map<String, List<Node>> colocate, UniqueIdGen gen) {
        _graph = graph;
        _colocate = colocate;
        _gen = gen;
    }
    
    
    // automatically turn it into a batch spout, should take parameters as to how much to batch
//    public Stream newStream(IRichSpout spout) {
//        Node n = new SpoutNode(getUniqueStreamId(), TridentUtils.getSingleOutputStreamFields(spout), null, spout, SpoutNode.SpoutType.BATCH);
//        return addNode(n);
//    }
    
     public Stream newStream(String txId, IRichSpout spout) {
        return newStream(txId, new RichSpoutBatchExecutor(spout));
    }
    
    public Stream newStream(String txId, IBatchSpout spout) {
        Node n = new SpoutNode(getUniqueStreamId(), spout.getOutputFields(), txId, spout, SpoutNode.SpoutType.BATCH);
        return addNode(n);
    }
    
    public Stream newStream(String txId, ITridentSpout spout) {
        Node n = new SpoutNode(getUniqueStreamId(), spout.getOutputFields(), txId, spout, SpoutNode.SpoutType.BATCH);
        return addNode(n);
    }
    
    public Stream newStream(String txId, IPartitionedTridentSpout spout) {
        return newStream(txId, new PartitionedTridentSpoutExecutor(spout));
    }
    
    public Stream newStream(String txId, IOpaquePartitionedTridentSpout spout) {
        return newStream(txId, new OpaquePartitionedTridentSpoutExecutor(spout));
    }
    
    public Stream newDRPCStream(String function) {
        return newDRPCStream(new DRPCSpout(function));
    }

    public Stream newDRPCStream(String function, ILocalDRPC server) {
        DRPCSpout spout;
        if(server==null) {
            spout = new DRPCSpout(function);
        } else {
            spout = new DRPCSpout(function, server);
        }
        return newDRPCStream(spout);
    }
    
    private Stream newDRPCStream(DRPCSpout spout) {
        // TODO: consider adding a shuffle grouping after the spout to avoid so much routing of the args/return-info all over the place
        // (at least until its possible to just pack bolt logic into the spout itself)

        Node n = new SpoutNode(getUniqueStreamId(), TridentUtils.getSingleOutputStreamFields(spout), null, spout, SpoutNode.SpoutType.DRPC);
        Stream nextStream = addNode(n);
        // later on, this will be joined back with return-info and all the results
        return nextStream.project(new Fields("args"));
    }
    
    public TridentState newStaticState(StateFactory factory) {
        return newStaticState(new StateSpec(factory));
    }
    
    public TridentState newStaticState(StateSpec spec) {
        String stateId = getUniqueStateId();
        Node n = new Node(getUniqueStreamId(), null, new Fields());
        n.stateInfo = new NodeStateInfo(stateId, spec);
        registerNode(n);
        return new TridentState(this, n);
    }
    
    public Stream multiReduce(Stream s1, Stream s2, MultiReducer function, Fields outputFields) {
        return multiReduce(Arrays.asList(s1, s2), function, outputFields);        
    }

    public Stream multiReduce(Fields inputFields1, Stream s1, Fields inputFields2, Stream s2, MultiReducer function, Fields outputFields) {
        return multiReduce(Arrays.asList(inputFields1, inputFields2), Arrays.asList(s1, s2), function, outputFields);        
    }    
    
    public Stream multiReduce(GroupedStream s1, GroupedStream s2, GroupedMultiReducer function, Fields outputFields) {
        return multiReduce(Arrays.asList(s1, s2), function, outputFields);        
    }
    
    public Stream multiReduce(Fields inputFields1, GroupedStream s1, Fields inputFields2, GroupedStream s2, GroupedMultiReducer function, Fields outputFields) {
        return multiReduce(Arrays.asList(inputFields1, inputFields2), Arrays.asList(s1, s2), function, outputFields);        
    } 
    
    public Stream multiReduce(List<Stream> streams, MultiReducer function, Fields outputFields) {
        return multiReduce(getAllOutputFields(streams), streams, function, outputFields);
    }
        
    public Stream multiReduce(List<GroupedStream> streams, GroupedMultiReducer function, Fields outputFields) {
        return multiReduce(getAllOutputFields(streams), streams, function, outputFields);        
    }    
    
    public Stream multiReduce(List<Fields> inputFields, List<Stream> streams, MultiReducer function, Fields outputFields) {
        List<String> names = new ArrayList<>();
        for(Stream s: streams) {
            if(s._name!=null) {
                names.add(s._name);
            }
        }
        Node n = new ProcessorNode(getUniqueStreamId(), Utils.join(names, "-"), outputFields, outputFields, new MultiReducerProcessor(inputFields, function));
        return addSourcedNode(streams, n);
    }
    
    public Stream multiReduce(List<Fields> inputFields, List<GroupedStream> groupedStreams, GroupedMultiReducer function, Fields outputFields) {
        List<Fields> fullInputFields = new ArrayList<>();
        List<Stream> streams = new ArrayList<>();
        List<Fields> fullGroupFields = new ArrayList<>();
        for(int i=0; i<groupedStreams.size(); i++) {
            GroupedStream gs = groupedStreams.get(i);
            Fields groupFields = gs.getGroupFields();
            fullGroupFields.add(groupFields);
            streams.add(gs.toStream().partitionBy(groupFields));
            fullInputFields.add(TridentUtils.fieldsUnion(groupFields, inputFields.get(i)));
            
        }
        return multiReduce(fullInputFields, streams, new GroupedMultiReducerExecutor(function, fullGroupFields, inputFields), outputFields);
    }
    
    public Stream merge(Fields outputFields, Stream... streams) {
        return merge(outputFields, Arrays.asList(streams));
    }
    
    public Stream merge(Fields outputFields, List<Stream> streams) {
        return multiReduce(streams, new IdentityMultiReducer(), outputFields);
    }
    
    public Stream merge(Stream... streams) {
        return merge(Arrays.asList(streams));
    }
    
    public Stream merge(List<Stream> streams) {
        return merge(streams.get(0).getOutputFields(), streams);
    } 
    
    public Stream join(Stream s1, Fields joinFields1, Stream s2, Fields joinFields2, Fields outFields) {
        return join(Arrays.asList(s1, s2), Arrays.asList(joinFields1, joinFields2), outFields);        
    }
    
    public Stream join(List<Stream> streams, List<Fields> joinFields, Fields outFields) {
        return join(streams, joinFields, outFields, JoinType.INNER);        
    }

    public Stream join(Stream s1, Fields joinFields1, Stream s2, Fields joinFields2, Fields outFields, JoinType type) {
        return join(Arrays.asList(s1, s2), Arrays.asList(joinFields1, joinFields2), outFields, type);        
    }
    
    public Stream join(List<Stream> streams, List<Fields> joinFields, Fields outFields, JoinType type) {
        return join(streams, joinFields, outFields, repeat(streams.size(), type));        
    }

    public Stream join(Stream s1, Fields joinFields1, Stream s2, Fields joinFields2, Fields outFields, List<JoinType> mixed) {
        return join(Arrays.asList(s1, s2), Arrays.asList(joinFields1, joinFields2), outFields, mixed);        
        
    }
    
    public Stream join(List<Stream> streams, List<Fields> joinFields, Fields outFields, List<JoinType> mixed) {
        return multiReduce(strippedInputFields(streams, joinFields),
              groupedStreams(streams, joinFields),
              new JoinerMultiReducer(mixed, joinFields.get(0).size(), strippedInputFields(streams, joinFields)),
              outFields);
    }    
        
    public StormTopology build() {
        DefaultDirectedGraph<Node, IndexedEdge> graph = (DefaultDirectedGraph) _graph.clone();
        
        
        completeDRPC(graph, _colocate, _gen);
        
        List<SpoutNode> spoutNodes = new ArrayList<>();
        
        // can be regular nodes (static state) or processor nodes
<<<<<<< HEAD
        Set<Node> boltNodes = new LinkedHashSet<Node>();
=======
        Set<Node> boltNodes = new HashSet<>();
>>>>>>> 5a79ba5f
        for(Node n: graph.vertexSet()) {
            if(n instanceof SpoutNode) {
                spoutNodes.add((SpoutNode) n);
            } else if(!(n instanceof PartitionNode)) {
                boltNodes.add(n);
            }
        }
        
        
<<<<<<< HEAD
        Set<Group> initialGroups = new LinkedHashSet<Group>();
=======
        Set<Group> initialGroups = new HashSet<>();
>>>>>>> 5a79ba5f
        for(List<Node> colocate: _colocate.values()) {
            Group g = new Group(graph, colocate);
            boltNodes.removeAll(colocate);
            initialGroups.add(g);
        }
        for(Node n: boltNodes) {
            initialGroups.add(new Group(graph, n));
        }
        
        
        GraphGrouper grouper = new GraphGrouper(graph, initialGroups);
        grouper.mergeFully();
        Collection<Group> mergedGroups = grouper.getAllGroups();
        
        
        
        // add identity partitions between groups
        for(IndexedEdge<Node> e: new HashSet<>(graph.edgeSet())) {
            if(!(e.source instanceof PartitionNode) && !(e.target instanceof PartitionNode)) {                
                Group g1 = grouper.nodeGroup(e.source);
                Group g2 = grouper.nodeGroup(e.target);
                // g1 being null means the source is a spout node
                if(g1==null && !(e.source instanceof SpoutNode))
                    throw new RuntimeException("Planner exception: Null source group must indicate a spout node at this phase of planning");
                if(g1==null || !g1.equals(g2)) {
                    graph.removeEdge(e);
                    PartitionNode pNode = makeIdentityPartition(e.source);
                    graph.addVertex(pNode);
                    graph.addEdge(e.source, pNode, new IndexedEdge(e.source, pNode, 0));
                    graph.addEdge(pNode, e.target, new IndexedEdge(pNode, e.target, e.index));                    
                }
            }
        }
        // if one group subscribes to the same stream with same partitioning multiple times,
        // merge those together (otherwise can end up with many output streams created for that partitioning
        // if need to split into multiple output streams because of same input having different
        // partitioning to the group)
        
        // this is because can't currently merge splitting logic into a spout
        // not the most kosher algorithm here, since the grouper indexes are being trounced via the adding of nodes to random groups, but it 
        // works out
        List<Node> forNewGroups = new ArrayList<>();
        for(Group g: mergedGroups) {
            for(PartitionNode n: extraPartitionInputs(g)) {
                Node idNode = makeIdentityNode(n.allOutputFields);
                Node newPartitionNode = new PartitionNode(idNode.streamId, n.name, idNode.allOutputFields, n.thriftGrouping);
                Node parentNode = TridentUtils.getParent(graph, n);
                Set<IndexedEdge> outgoing = graph.outgoingEdgesOf(n);
                graph.removeVertex(n);
                
                graph.addVertex(idNode);
                graph.addVertex(newPartitionNode);
                addEdge(graph, parentNode, idNode, 0);
                addEdge(graph, idNode, newPartitionNode, 0);
                for(IndexedEdge e: outgoing) {
                    addEdge(graph, newPartitionNode, e.target, e.index);
                }
                Group parentGroup = grouper.nodeGroup(parentNode);
                if(parentGroup==null) {
                    forNewGroups.add(idNode);
                } else {
                    parentGroup.nodes.add(idNode);
                }
            }
        }
        // TODO: in the future, want a way to include this logic in the spout itself,
        // or make it unnecessary by having storm include metadata about which grouping a tuple
        // came from
        
        for(Node n: forNewGroups) {
            grouper.addGroup(new Group(graph, n));
        }
        
        // add in spouts as groups so we can get parallelisms
        for(Node n: spoutNodes) {
            grouper.addGroup(new Group(graph, n));
        }
        
        grouper.reindex();
        mergedGroups = grouper.getAllGroups();
                
        
        Map<Node, String> batchGroupMap = new HashMap<>();
        List<Set<Node>> connectedComponents = new ConnectivityInspector<>(graph).connectedSets();
        for(int i=0; i<connectedComponents.size(); i++) {
            String groupId = "bg" + i;
            for(Node n: connectedComponents.get(i)) {
                batchGroupMap.put(n, groupId);
            }
        }
        
//        System.out.println("GRAPH:");
//        System.out.println(graph);
        
        Map<Group, Integer> parallelisms = getGroupParallelisms(graph, grouper, mergedGroups);
        
        TridentTopologyBuilder builder = new TridentTopologyBuilder();
        
        Map<Node, String> spoutIds = genSpoutIds(spoutNodes);
        Map<Group, String> boltIds = genBoltIds(mergedGroups);
        
        for(SpoutNode sn: spoutNodes) {
            Integer parallelism = parallelisms.get(grouper.nodeGroup(sn));
            if(sn.type == SpoutNode.SpoutType.DRPC) {
                builder.setBatchPerTupleSpout(spoutIds.get(sn), sn.streamId,
                        (IRichSpout) sn.spout, parallelism, batchGroupMap.get(sn));
            } else {
                ITridentSpout s;
                if(sn.spout instanceof IBatchSpout) {
                    s = new BatchSpoutExecutor((IBatchSpout)sn.spout);
                } else if(sn.spout instanceof ITridentSpout) {
                    s = (ITridentSpout) sn.spout;
                } else {
                    throw new RuntimeException("Regular rich spouts not supported yet... try wrapping in a RichSpoutBatchExecutor");
                    // TODO: handle regular rich spout without batches (need lots of updates to support this throughout)
                }
                builder.setSpout(spoutIds.get(sn), sn.streamId, sn.txId, s, parallelism, batchGroupMap.get(sn));
            }
        }
        
        for(Group g: mergedGroups) {
            if(!isSpoutGroup(g)) {
                Integer p = parallelisms.get(g);
                Map<String, String> streamToGroup = getOutputStreamBatchGroups(g, batchGroupMap);
                BoltDeclarer d = builder.setBolt(boltIds.get(g), new SubtopologyBolt(graph, g.nodes, batchGroupMap), p,
                        committerBatches(g, batchGroupMap), streamToGroup);
                Collection<PartitionNode> inputs = uniquedSubscriptions(externalGroupInputs(g));
                for(PartitionNode n: inputs) {
                    Node parent = TridentUtils.getParent(graph, n);
                    String componentId = parent instanceof SpoutNode ?
                            spoutIds.get(parent) : boltIds.get(grouper.nodeGroup(parent));
                    d.grouping(new GlobalStreamId(componentId, n.streamId), n.thriftGrouping);
                }
            }
        }
        
        return builder.buildTopology();
    }
    
    private static void completeDRPC(DefaultDirectedGraph<Node, IndexedEdge> graph, Map<String, List<Node>> colocate, UniqueIdGen gen) {
        List<Set<Node>> connectedComponents = new ConnectivityInspector<>(graph).connectedSets();
        
        for(Set<Node> g: connectedComponents) {
            checkValidJoins(g);
        }
        
        TridentTopology helper = new TridentTopology(graph, colocate, gen);
        for(Set<Node> g: connectedComponents) {
            SpoutNode drpcNode = getDRPCSpoutNode(g);
            if(drpcNode!=null) {
                Stream lastStream = new Stream(helper, null, getLastAddedNode(g));
                Stream s = new Stream(helper, null, drpcNode);
                helper.multiReduce(
                        s.project(new Fields("return-info"))
                         .batchGlobal(),
                        lastStream.batchGlobal(),
                        new ReturnResultsReducer(),
                        new Fields());
            }
        }                
    }
    
    private static Node getLastAddedNode(Collection<Node> g) {
        Node ret = null;
        for(Node n: g) {
            if(ret==null || n.creationIndex > ret.creationIndex) {
                ret = n;
            }
        }
        return ret;
    }
    
    //returns null if it's not a drpc group
    private static SpoutNode getDRPCSpoutNode(Collection<Node> g) {
        for(Node n: g) {
            if(n instanceof SpoutNode) {
                SpoutNode.SpoutType type = ((SpoutNode) n).type;
                if(type==SpoutNode.SpoutType.DRPC) {
                    return (SpoutNode) n;
                }
            }
        }
        return null;
    }
    
    private static void checkValidJoins(Collection<Node> g) {
        boolean hasDRPCSpout = false;
        boolean hasBatchSpout = false;
        for(Node n: g) {
            if(n instanceof SpoutNode) {
                SpoutNode.SpoutType type = ((SpoutNode) n).type;
                if(type==SpoutNode.SpoutType.BATCH) {
                    hasBatchSpout = true;
                } else if(type==SpoutNode.SpoutType.DRPC) {
                    hasDRPCSpout = true;
                }
            }
        }
        if(hasBatchSpout && hasDRPCSpout) {
            throw new RuntimeException("Cannot join DRPC stream with streams originating from other spouts");
        }
    }
    
    private static boolean isSpoutGroup(Group g) {
        return g.nodes.size() == 1 && g.nodes.iterator().next() instanceof SpoutNode;
    }
    
    private static Collection<PartitionNode> uniquedSubscriptions(Set<PartitionNode> subscriptions) {
        Map<String, PartitionNode> ret = new HashMap<>();
        for(PartitionNode n: subscriptions) {
            PartitionNode curr = ret.get(n.streamId);
            if(curr!=null && !curr.thriftGrouping.equals(n.thriftGrouping)) {
                throw new RuntimeException("Multiple subscriptions to the same stream with different groupings. Should be impossible since that is explicitly guarded against.");
            }
            ret.put(n.streamId, n);
        }
        return ret.values();
    }

    private static Map<Node, String> genSpoutIds(Collection<SpoutNode> spoutNodes) {
        Map<Node, String> ret = new HashMap<>();
        int ctr = 0;
        for(SpoutNode n: spoutNodes) {
            if (n.type == SpoutNode.SpoutType.BATCH) { // if Batch spout then id contains txId
                ret.put(n, "spout-" + n.txId);
            } else if (n.type == SpoutNode.SpoutType.DRPC){ //if DRPC spout then id contains function
                ret.put(n, "spout-" + ((DRPCSpout) n.spout).get_function() + ctr);
                ctr++;
            } else {
                ret.put(n, "spout" + ctr);
                ctr++;
            }
        }
        return ret;
    }

    private static Map<Group, String> genBoltIds(Collection<Group> groups) {
        Map<Group, String> ret = new HashMap<>();
        int ctr = 0;
        for(Group g: groups) {
            if(!isSpoutGroup(g)) {
                List<String> name = new ArrayList<>();
                name.add("b");
                name.add("" + ctr);
                String groupName = getGroupName(g);
                if(groupName!=null && !groupName.isEmpty()) {
                    name.add(getGroupName(g));                
                }
                ret.put(g, Utils.join(name, "-"));
                ctr++;
            }
        }
        return ret;
    }
    
    private static String getGroupName(Group g) {
        TreeMap<Integer, String> sortedNames = new TreeMap<>();
        for(Node n: g.nodes) {
            if(n.name!=null) {
                sortedNames.put(n.creationIndex, n.name);
            }
        }
        List<String> names = new ArrayList<>();
        String prevName = null;
        for(String n: sortedNames.values()) {
            if(prevName==null || !n.equals(prevName)) {
                prevName = n;
                names.add(n);
            }
        }
        return Utils.join(names, "-");
    }
    
    private static Map<String, String> getOutputStreamBatchGroups(Group g, Map<Node, String> batchGroupMap) {
        Map<String, String> ret = new HashMap<>();
        Set<PartitionNode> externalGroupOutputs = externalGroupOutputs(g);
        for(PartitionNode n: externalGroupOutputs) {
            ret.put(n.streamId, batchGroupMap.get(n));
        }        
        return ret;
    }
    
    private static Set<String> committerBatches(Group g, Map<Node, String> batchGroupMap) {
        Set<String> ret = new HashSet<>();
        for(Node n: g.nodes) {
           if(n instanceof ProcessorNode) {
               if(((ProcessorNode) n).committer) {
                   ret.add(batchGroupMap.get(n));
               }
           } 
        }
        return ret;
    }
    
    private static Map<Group, Integer> getGroupParallelisms(DirectedGraph<Node, IndexedEdge> graph, GraphGrouper grouper, Collection<Group> groups) {
        UndirectedGraph<Group, Object> equivs = new Pseudograph<>(Object.class);
        for(Group g: groups) {
            equivs.addVertex(g);
        }
        for(Group g: groups) {
            for(PartitionNode n: externalGroupInputs(g)) {
                if(isIdentityPartition(n)) {
                    Node parent = TridentUtils.getParent(graph, n);
                    Group parentGroup = grouper.nodeGroup(parent);
                    if(parentGroup!=null && !parentGroup.equals(g)) {
                        equivs.addEdge(parentGroup, g);
                    }
                }
            }            
        }
        
        Map<Group, Integer> ret = new HashMap<>();
        List<Set<Group>> equivGroups = new ConnectivityInspector<>(equivs).connectedSets();
        for(Set<Group> equivGroup: equivGroups) {
            Integer fixedP = getFixedParallelism(equivGroup);
            Integer maxP = getMaxParallelism(equivGroup);
            if(fixedP!=null && maxP!=null && maxP < fixedP) {
                throw new RuntimeException("Parallelism is fixed to " + fixedP + " but max parallelism is less than that: " + maxP);
            }
            
            
            Integer p = 1;
            for(Group g: equivGroup) {
                for(Node n: g.nodes) {
                    if(n.parallelismHint!=null) {
                        p = Math.max(p, n.parallelismHint);
                    }
                }
            }
            if(maxP!=null) p = Math.min(maxP, p);
            
            if(fixedP!=null) p = fixedP;
            for(Group g: equivGroup) {
                ret.put(g, p);
            }
        }
        return ret;
    }
    
    private static Integer getMaxParallelism(Set<Group> groups) {
        Integer ret = null;
        for(Group g: groups) {
            if(isSpoutGroup(g)) {
                SpoutNode n = (SpoutNode) g.nodes.iterator().next();
                Map conf = getSpoutComponentConfig(n.spout);
                if(conf==null) conf = new HashMap();
                Number maxP = (Number) conf.get(Config.TOPOLOGY_MAX_TASK_PARALLELISM);
                if(maxP!=null) {
                    if(ret==null) ret = maxP.intValue();
                    else ret = Math.min(ret, maxP.intValue());
                }
            }
        }
        return ret;
    }
    
    private static Map getSpoutComponentConfig(Object spout) {
        if(spout instanceof IRichSpout) {
            return ((IRichSpout) spout).getComponentConfiguration();
        } else if (spout instanceof IBatchSpout) {
            return ((IBatchSpout) spout).getComponentConfiguration();
        } else {
            return ((ITridentSpout) spout).getComponentConfiguration();
        }
    }
    
    private static Integer getFixedParallelism(Set<Group> groups) {
        Integer ret = null;
        for(Group g: groups) {
            for(Node n: g.nodes) {
                if(n.stateInfo != null && n.stateInfo.spec.requiredNumPartitions!=null) {
                    int reqPartitions = n.stateInfo.spec.requiredNumPartitions;
                    if(ret!=null && ret!=reqPartitions) {
                        throw new RuntimeException("Cannot have one group have fixed parallelism of two different values");
                    }
                    ret = reqPartitions;
                }
            }
        }
        return ret;
    }
    
    private static boolean isIdentityPartition(PartitionNode n) {
        Grouping g = n.thriftGrouping;
        if(g.is_set_custom_serialized()) {
            CustomStreamGrouping csg = (CustomStreamGrouping) Utils.javaDeserialize(g.get_custom_serialized(), Serializable.class);
            return csg instanceof IdentityGrouping;
        }
        return false;
    }
    
    private static void addEdge(DirectedGraph g, Object source, Object target, int index) {
        g.addEdge(source, target, new IndexedEdge(source, target, index));
    }
    
    private Node makeIdentityNode(Fields allOutputFields) {
        return new ProcessorNode(getUniqueStreamId(), null, allOutputFields, new Fields(),
                new EachProcessor(new Fields(), new FilterExecutor(new TrueFilter())));
    }
    
    private static List<PartitionNode> extraPartitionInputs(Group g) {
        List<PartitionNode> ret = new ArrayList<>();
        Set<PartitionNode> inputs = externalGroupInputs(g);
        Map<String, List<PartitionNode>> grouped = new HashMap<>();
        for(PartitionNode n: inputs) {
            if(!grouped.containsKey(n.streamId)) {
                grouped.put(n.streamId, new ArrayList());
            }
            grouped.get(n.streamId).add(n);
        }
        for(List<PartitionNode> group: grouped.values()) {
            PartitionNode anchor = group.get(0);
            for(int i=1; i<group.size(); i++) {
                PartitionNode n = group.get(i);
                if(!n.thriftGrouping.equals(anchor.thriftGrouping)) {
                    ret.add(n);
                }
            }
        }
        return ret;
    }
    
    private static Set<PartitionNode> externalGroupInputs(Group g) {
        Set<PartitionNode> ret = new HashSet<>();
        for(Node n: g.incomingNodes()) {
            if(n instanceof PartitionNode) {
                ret.add((PartitionNode) n);
            }
        }
        return ret;
    }
    
    private static Set<PartitionNode> externalGroupOutputs(Group g) {
        Set<PartitionNode> ret = new HashSet<>();
        for(Node n: g.outgoingNodes()) {
            if(n instanceof PartitionNode) {
                ret.add((PartitionNode) n);
            }
        }
        return ret;
    }    
    
    private static PartitionNode makeIdentityPartition(Node basis) {
        return new PartitionNode(basis.streamId, basis.name, basis.allOutputFields,
            Grouping.custom_serialized(Utils.javaSerialize(new IdentityGrouping())));
    }
    
    
    protected String getUniqueStreamId() {
        return _gen.getUniqueStreamId();
    }

    protected String getUniqueStateId() {
        return _gen.getUniqueStateId();
    }
    
    protected void registerNode(Node n) {
        _graph.addVertex(n);
        if(n.stateInfo!=null) {
            String id = n.stateInfo.id;
            if(!_colocate.containsKey(id)) {
                _colocate.put(id, new ArrayList());
            }
            _colocate.get(id).add(n);
        }
    }
    
    protected Stream addNode(Node n) {
        registerNode(n);
        return new Stream(this, n.name, n);
    }

    protected void registerSourcedNode(List<Stream> sources, Node newNode) {
        registerNode(newNode);
        int streamIndex = 0;
        for(Stream s: sources) {
            _graph.addEdge(s._node, newNode, new IndexedEdge(s._node, newNode, streamIndex));
            streamIndex++;
        }        
    }
    
    protected Stream addSourcedNode(List<Stream> sources, Node newNode) {
        registerSourcedNode(sources, newNode);
        return new Stream(this, newNode.name, newNode);
    }
    
    protected TridentState addSourcedStateNode(List<Stream> sources, Node newNode) {
        registerSourcedNode(sources, newNode);
        return new TridentState(this, newNode);
    }    
    
    protected Stream addSourcedNode(Stream source, Node newNode) {
        return addSourcedNode(Arrays.asList(source), newNode);
    }

    protected TridentState addSourcedStateNode(Stream source, Node newNode) {
        return addSourcedStateNode(Arrays.asList(source), newNode);
    }       
    
    private static List<Fields> getAllOutputFields(List streams) {
        List<Fields> ret = new ArrayList<>();
        for(Object o: streams) {
            ret.add(((IAggregatableStream) o).getOutputFields());
        }
        return ret;
    }
    
    
    private static List<GroupedStream> groupedStreams(List<Stream> streams, List<Fields> joinFields) {
        List<GroupedStream> ret = new ArrayList<>();
        for(int i=0; i<streams.size(); i++) {
            ret.add(streams.get(i).groupBy(joinFields.get(i)));
        }
        return ret;
    }
    
    private static List<Fields> strippedInputFields(List<Stream> streams, List<Fields> joinFields) {
        List<Fields> ret = new ArrayList<>();
        for(int i=0; i<streams.size(); i++) {
            ret.add(TridentUtils.fieldsSubtract(streams.get(i).getOutputFields(), joinFields.get(i)));
        }
        return ret;
    }
    
    private static List<JoinType> repeat(int n, JoinType type) {
        List<JoinType> ret = new ArrayList<>();
        for(int i=0; i<n; i++) {
            ret.add(type);
        }
        return ret;
    }
}<|MERGE_RESOLUTION|>--- conflicted
+++ resolved
@@ -83,19 +83,13 @@
     //TODO: add a method for drpc stream, needs to know how to automatically do return results, etc
     // is it too expensive to do a batch per drpc request?
     
-<<<<<<< HEAD
-    DefaultDirectedGraph<Node, IndexedEdge> _graph;
-    Map<String, List<Node>> _colocate = new LinkedHashMap();
-    UniqueIdGen _gen;
-=======
     final DefaultDirectedGraph<Node, IndexedEdge> _graph;
     final Map<String, List<Node>> _colocate;
     final UniqueIdGen _gen;
->>>>>>> 5a79ba5f
-    
+
     public TridentTopology() {
         this(new DefaultDirectedGraph<Node, IndexedEdge>(new ErrorEdgeFactory()),
-                new HashMap<String, List<Node>>(),
+                new LinkedHashMap<String, List<Node>>(),
                 new UniqueIdGen());
     }
     
@@ -273,11 +267,7 @@
         List<SpoutNode> spoutNodes = new ArrayList<>();
         
         // can be regular nodes (static state) or processor nodes
-<<<<<<< HEAD
-        Set<Node> boltNodes = new LinkedHashSet<Node>();
-=======
-        Set<Node> boltNodes = new HashSet<>();
->>>>>>> 5a79ba5f
+        Set<Node> boltNodes = new LinkedHashSet<>();
         for(Node n: graph.vertexSet()) {
             if(n instanceof SpoutNode) {
                 spoutNodes.add((SpoutNode) n);
@@ -287,11 +277,7 @@
         }
         
         
-<<<<<<< HEAD
-        Set<Group> initialGroups = new LinkedHashSet<Group>();
-=======
-        Set<Group> initialGroups = new HashSet<>();
->>>>>>> 5a79ba5f
+        Set<Group> initialGroups = new LinkedHashSet<>();
         for(List<Node> colocate: _colocate.values()) {
             Group g = new Group(graph, colocate);
             boltNodes.removeAll(colocate);
