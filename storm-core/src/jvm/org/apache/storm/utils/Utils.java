/**
 * Licensed to the Apache Software Foundation (ASF) under one
 * or more contributor license agreements.  See the NOTICE file
 * distributed with this work for additional information
 * regarding copyright ownership.  The ASF licenses this file
 * to you under the Apache License, Version 2.0 (the
 * "License"); you may not use this file except in compliance
 * with the License.  You may obtain a copy of the License at
 *
 * http://www.apache.org/licenses/LICENSE-2.0
 *
 * Unless required by applicable law or agreed to in writing, software
 * distributed under the License is distributed on an "AS IS" BASIS,
 * WITHOUT WARRANTIES OR CONDITIONS OF ANY KIND, either express or implied.
 * See the License for the specific language governing permissions and
 * limitations under the License.
 */
package org.apache.storm.utils;

import org.apache.commons.io.FileUtils;
import org.apache.storm.Config;
import org.apache.storm.blobstore.BlobStore;
import org.apache.storm.blobstore.BlobStoreAclHandler;
import org.apache.storm.blobstore.ClientBlobStore;
import org.apache.storm.blobstore.InputStreamWithMeta;
import org.apache.storm.blobstore.LocalFsBlobStore;
import org.apache.storm.daemon.JarTransformer;
import org.apache.storm.generated.*;
import org.apache.storm.localizer.Localizer;
import org.apache.storm.nimbus.NimbusInfo;
import org.apache.storm.serialization.DefaultSerializationDelegate;
import org.apache.storm.serialization.SerializationDelegate;
import clojure.lang.IFn;
import clojure.lang.RT;
import com.google.common.annotations.VisibleForTesting;
import org.apache.commons.compress.archivers.tar.TarArchiveEntry;
import org.apache.commons.compress.archivers.tar.TarArchiveInputStream;
import org.apache.commons.io.input.ClassLoaderObjectInputStream;
import org.apache.commons.lang.StringUtils;
import org.apache.curator.ensemble.exhibitor.DefaultExhibitorRestClient;
import org.apache.curator.ensemble.exhibitor.ExhibitorEnsembleProvider;
import org.apache.curator.ensemble.exhibitor.Exhibitors;
import org.apache.curator.framework.CuratorFramework;
import org.apache.curator.framework.CuratorFrameworkFactory;
import org.apache.thrift.TBase;
import org.apache.thrift.TDeserializer;
import org.apache.thrift.TException;
import org.apache.thrift.TSerializer;
import org.apache.zookeeper.ZooDefs;
import org.apache.zookeeper.data.ACL;
import org.apache.zookeeper.data.Id;
import org.json.simple.JSONValue;
import org.json.simple.parser.ParseException;
import org.slf4j.Logger;
import org.slf4j.LoggerFactory;
import org.yaml.snakeyaml.Yaml;
import org.yaml.snakeyaml.constructor.SafeConstructor;

import java.io.BufferedInputStream;
import java.io.BufferedOutputStream;
import java.io.BufferedReader;
import java.io.ByteArrayInputStream;
import java.io.ByteArrayOutputStream;
import java.io.File;
import java.io.FileInputStream;
import java.io.FileOutputStream;
import java.io.FileReader;
import java.io.FilenameFilter;
import java.io.IOException;
import java.io.InputStream;
import java.io.InputStreamReader;
import java.io.ObjectInputStream;
import java.io.ObjectOutputStream;
import java.io.OutputStream;
import java.io.OutputStreamWriter;
import java.io.PrintStream;
import java.io.RandomAccessFile;
import java.io.Serializable;
import java.net.InetAddress;
import java.net.URL;
import java.net.URLDecoder;
import java.net.UnknownHostException;
import java.nio.ByteBuffer;
import java.nio.file.FileSystems;
import java.nio.file.Files;
import java.nio.file.Path;
import java.nio.file.Paths;
import java.nio.file.attribute.PosixFilePermission;
import java.util.ArrayList;
import java.util.Arrays;
import java.util.Collection;
import java.util.Enumeration;
import java.util.HashMap;
import java.util.HashSet;
import java.util.Iterator;
import java.util.LinkedList;
import java.util.List;
import java.util.Map;
import java.util.Set;
import java.util.TreeMap;
import java.util.UUID;
import java.util.jar.JarEntry;
import java.util.jar.JarFile;
import java.util.regex.Matcher;
import java.util.regex.Pattern;
import java.util.zip.GZIPInputStream;
import java.util.zip.GZIPOutputStream;
import java.util.zip.ZipEntry;
import java.util.zip.ZipFile;
import java.util.Vector;

public class Utils {
    // A singleton instance allows us to mock delegated static methods in our
    // tests by subclassing.
<<<<<<< HEAD
    private static final Utils INSTANCE = new Utils();
    private static Utils _instance = INSTANCE;
=======
    private static final Utils UTILS_INSTANCE = new Utils();
    private static Utils _instance = UTILS_INSTANCE;
>>>>>>> d4a7af67

    /**
     * Provide an instance of this class for delegates to use.  To mock out
     * delegated methods, provide an instance of a subclass that overrides the
     * implementation of the delegated method.
     * @param u a Utils instance
     */
    public static void setInstance(Utils u) {
        _instance = u;
    }

    /**
     * Resets the singleton instance to the default. This is helpful to reset
     * the class to its original functionality when mocking is no longer
     * desired.
     */
    public static void resetInstance() {
<<<<<<< HEAD
        _instance = INSTANCE;
=======
        _instance = UTILS_INSTANCE;
>>>>>>> d4a7af67
    }

    private static final Logger LOG = LoggerFactory.getLogger(Utils.class);
    public static final String DEFAULT_STREAM_ID = "default";
    public static final String DEFAULT_BLOB_VERSION_SUFFIX = ".version";
    public static final String CURRENT_BLOB_SUFFIX_ID = "current";
    public static final String DEFAULT_CURRENT_BLOB_SUFFIX = "." + CURRENT_BLOB_SUFFIX_ID;
    private static ThreadLocal<TSerializer> threadSer = new ThreadLocal<TSerializer>();
    private static ThreadLocal<TDeserializer> threadDes = new ThreadLocal<TDeserializer>();

    private static SerializationDelegate serializationDelegate;
    private static ClassLoader cl = ClassLoader.getSystemClassLoader();

    static {
        Map conf = readStormConfig();
        serializationDelegate = getSerializationDelegate(conf);
    }

    public static Object newInstance(String klass) {
        try {
            Class c = Class.forName(klass);
            return c.newInstance();
        } catch (Exception e) {
            throw new RuntimeException(e);
        }
    }

    public static JarTransformer jarTransformer(String klass) {
        JarTransformer ret = null;
        if (klass != null) {
            ret = (JarTransformer)newInstance(klass);
        }
        return ret;
    }

    public static byte[] serialize(Object obj) {
        return serializationDelegate.serialize(obj);
    }

    public static <T> T deserialize(byte[] serialized, Class<T> clazz) {
        return serializationDelegate.deserialize(serialized, clazz);
    }

    public static <T> T thriftDeserialize(Class c, byte[] b, int offset, int length) {
        try {
            T ret = (T) c.newInstance();
            TDeserializer des = getDes();
            des.deserialize((TBase)ret, b, offset, length);
            return ret;
        } catch (Exception e) {
            throw new RuntimeException(e);
        }
    }

    public static byte[] javaSerialize(Object obj) {
        try {
            ByteArrayOutputStream bos = new ByteArrayOutputStream();
            ObjectOutputStream oos = new ObjectOutputStream(bos);
            oos.writeObject(obj);
            oos.close();
            return bos.toByteArray();
        } catch (IOException e) {
            throw new RuntimeException(e);
        }
    }

    public static <T> T javaDeserialize(byte[] serialized, Class<T> clazz) {
        try {
            ByteArrayInputStream bis = new ByteArrayInputStream(serialized);
            ObjectInputStream ois = new ClassLoaderObjectInputStream(cl, bis);
            Object ret = ois.readObject();
            ois.close();
            return (T)ret;
        } catch (IOException ioe) {
            throw new RuntimeException(ioe);
        } catch (ClassNotFoundException e) {
            throw new RuntimeException(e);
        }
    }

    public static byte[] gzip(byte[] data) {
        try {
            ByteArrayOutputStream bos = new ByteArrayOutputStream();
            GZIPOutputStream out = new GZIPOutputStream(bos);
            out.write(data);
            out.close();
            return bos.toByteArray();
        } catch (IOException e) {
            throw new RuntimeException(e);
        }
    }

    public static byte[] gunzip(byte[] data) {
        try {
            ByteArrayOutputStream bos = new ByteArrayOutputStream();
            ByteArrayInputStream bis = new ByteArrayInputStream(data);
            GZIPInputStream in = new GZIPInputStream(bis);
            byte[] buffer = new byte[1024];
            int len = 0;
            while ((len = in.read(buffer)) >= 0) {
                bos.write(buffer, 0, len);
            }
            in.close();
            bos.close();
            return bos.toByteArray();
        } catch (IOException e) {
            throw new RuntimeException(e);
        }
    }

    public static byte[] toCompressedJsonConf(Map<String, Object> stormConf) {
        try {
            ByteArrayOutputStream bos = new ByteArrayOutputStream();
            OutputStreamWriter out = new OutputStreamWriter(new GZIPOutputStream(bos));
            JSONValue.writeJSONString(stormConf, out);
            out.close();
            return bos.toByteArray();
        } catch (IOException e) {
            throw new RuntimeException(e);
        }
    }

    public static Map<String, Object> fromCompressedJsonConf(byte[] serialized) {
        try {
            ByteArrayInputStream bis = new ByteArrayInputStream(serialized);
            InputStreamReader in = new InputStreamReader(new GZIPInputStream(bis));
            Object ret = JSONValue.parseWithException(in);
            in.close();
            return (Map<String,Object>)ret;
        } catch (IOException ioe) {
            throw new RuntimeException(ioe);
        } catch (ParseException e) {
            throw new RuntimeException(e);
        }
    }

    public static <T> String join(Iterable<T> coll, String sep) {
        Iterator<T> it = coll.iterator();
        StringBuilder ret = new StringBuilder();
        while(it.hasNext()) {
            ret.append(it.next());
            if(it.hasNext()) {
                ret.append(sep);
            }
        }
        return ret.toString();
    }

    public static void sleep(long millis) {
        try {
            Time.sleep(millis);
        } catch(InterruptedException e) {
            throw new RuntimeException(e);
        }
    }

    public static List<URL> findResources(String name) {
        try {
            Enumeration<URL> resources = Thread.currentThread().getContextClassLoader().getResources(name);
            List<URL> ret = new ArrayList<URL>();
            while (resources.hasMoreElements()) {
                ret.add(resources.nextElement());
            }
            return ret;
        } catch(IOException e) {
            throw new RuntimeException(e);
        }
    }

    public static Map findAndReadConfigFile(String name, boolean mustExist) {
        InputStream in = null;
        boolean confFileEmpty = false;
        try {
            in = getConfigFileInputStream(name);
            if (null != in) {
                Yaml yaml = new Yaml(new SafeConstructor());
                Map ret = (Map) yaml.load(new InputStreamReader(in));
                if (null != ret) {
                    return new HashMap(ret);
                } else {
                    confFileEmpty = true;
                }
            }

            if (mustExist) {
                if(confFileEmpty)
                    throw new RuntimeException("Config file " + name + " doesn't have any valid storm configs");
                else
                    throw new RuntimeException("Could not find config file on classpath " + name);
            } else {
                return new HashMap();
            }
        } catch (IOException e) {
            throw new RuntimeException(e);
        } finally {
            if (null != in) {
                try {
                    in.close();
                } catch (IOException e) {
                    throw new RuntimeException(e);
                }
            }
        }
    }

    private static InputStream getConfigFileInputStream(String configFilePath)
            throws IOException {
        if (null == configFilePath) {
            throw new IOException(
                    "Could not find config file, name not specified");
        }

        HashSet<URL> resources = new HashSet<URL>(findResources(configFilePath));
        if (resources.isEmpty()) {
            File configFile = new File(configFilePath);
            if (configFile.exists()) {
                return new FileInputStream(configFile);
            }
        } else if (resources.size() > 1) {
            throw new IOException(
                    "Found multiple " + configFilePath
                            + " resources. You're probably bundling the Storm jars with your topology jar. "
                            + resources);
        } else {
            LOG.debug("Using "+configFilePath+" from resources");
            URL resource = resources.iterator().next();
            return resource.openStream();
        }
        return null;
    }


    public static Map findAndReadConfigFile(String name) {
        return findAndReadConfigFile(name, true);
    }

    public static Map readDefaultConfig() {
        return findAndReadConfigFile("defaults.yaml", true);
    }

    public static Map readCommandLineOpts() {
        Map ret = new HashMap();
        String commandOptions = System.getProperty("storm.options");
        if (commandOptions != null) {
            String[] configs = commandOptions.split(",");
            for (String config : configs) {
                config = URLDecoder.decode(config);
                String[] options = config.split("=", 2);
                if (options.length == 2) {
                    Object val = options[1];
                    try {
                        val = JSONValue.parseWithException(options[1]);
                    } catch (ParseException ignored) {
                        //fall back to string, which is already set
                    }
                    ret.put(options[0], val);
                }
            }
        }
        return ret;
    }

    public static Map readStormConfig() {
        Map ret = readDefaultConfig();
        String confFile = System.getProperty("storm.conf.file");
        Map storm;
        if (confFile == null || confFile.equals("")) {
            storm = findAndReadConfigFile("storm.yaml", false);
        } else {
            storm = findAndReadConfigFile(confFile, true);
        }
        ret.putAll(storm);
        ret.putAll(readCommandLineOpts());
        return ret;
    }

    private static Object normalizeConf(Object conf) {
        if (conf == null) return new HashMap();
        if (conf instanceof Map) {
            Map<Object, Object> confMap = new HashMap((Map) conf);
            for (Map.Entry<Object, Object> entry : confMap.entrySet()) {
                confMap.put(entry.getKey(), normalizeConf(entry.getValue()));
            }
            return confMap;
        } else if (conf instanceof List) {
            List confList =  new ArrayList((List) conf);
            for (int i = 0; i < confList.size(); i++) {
                Object val = confList.get(i);
                confList.set(i, normalizeConf(val));
            }
            return confList;
        } else if (conf instanceof Integer) {
            return ((Integer) conf).longValue();
        } else if (conf instanceof Float) {
            return ((Float) conf).doubleValue();
        } else {
            return conf;
        }
    }

    public static boolean isValidConf(Map<String, Object> stormConf) {
        return normalizeConf(stormConf).equals(normalizeConf((Map) JSONValue.parse(JSONValue.toJSONString(stormConf))));
    }

    public static Object getSetComponentObject(ComponentObject obj) {
        if (obj.getSetField() == ComponentObject._Fields.SERIALIZED_JAVA) {
            return Utils.javaDeserialize(obj.get_serialized_java(), Serializable.class);
        } else if (obj.getSetField() == ComponentObject._Fields.JAVA_OBJECT) {
            return obj.get_java_object();
        } else {
            return obj.get_shell();
        }
    }

    public static <S, T> T get(Map<S, T> m, S key, T def) {
        T ret = m.get(key);
        if (ret == null) {
            ret = def;
        }
        return ret;
    }

    public static List<Object> tuple(Object... values) {
        List<Object> ret = new ArrayList<Object>();
        for (Object v : values) {
            ret.add(v);
        }
        return ret;
    }


    public static Localizer createLocalizer(Map conf, String baseDir) {
        return new Localizer(conf, baseDir);
    }

    public static ClientBlobStore getClientBlobStoreForSupervisor(Map conf) {
        ClientBlobStore store = (ClientBlobStore) newInstance(
                (String) conf.get(Config.SUPERVISOR_BLOBSTORE));
        store.prepare(conf);
        return store;
    }

    public static BlobStore getNimbusBlobStore(Map conf, NimbusInfo nimbusInfo) {
        return getNimbusBlobStore(conf, null, nimbusInfo);
    }

    public static BlobStore getNimbusBlobStore(Map conf, String baseDir, NimbusInfo nimbusInfo) {
        String type = (String)conf.get(Config.NIMBUS_BLOBSTORE);
        if (type == null) {
            type = LocalFsBlobStore.class.getName();
        }
        BlobStore store = (BlobStore) newInstance(type);
        HashMap nconf = new HashMap(conf);
        // only enable cleanup of blobstore on nimbus
        nconf.put(Config.BLOBSTORE_CLEANUP_ENABLE, Boolean.TRUE);
        store.prepare(nconf, baseDir, nimbusInfo);
        return store;
    }

    /**
     * Meant to be called only by the supervisor for stormjar/stormconf/stormcode files.
     * @param key
     * @param localFile
     * @param cb
     * @throws AuthorizationException
     * @throws KeyNotFoundException
     * @throws IOException
     */
    public static void downloadResourcesAsSupervisor(String key, String localFile,
                                                     ClientBlobStore cb) throws AuthorizationException, KeyNotFoundException, IOException {
        final int MAX_RETRY_ATTEMPTS = 2;
        final int ATTEMPTS_INTERVAL_TIME = 100;
        for (int retryAttempts = 0; retryAttempts < MAX_RETRY_ATTEMPTS; retryAttempts++) {
            if (downloadResourcesAsSupervisorAttempt(cb, key, localFile)) {
                break;
            }
            Utils.sleep(ATTEMPTS_INTERVAL_TIME);
        }
    }

    public static ClientBlobStore getClientBlobStore(Map conf) {
        ClientBlobStore store = (ClientBlobStore) Utils.newInstance((String) conf.get(Config.CLIENT_BLOBSTORE));
        store.prepare(conf);
        return store;
    }

    private static boolean downloadResourcesAsSupervisorAttempt(ClientBlobStore cb, String key, String localFile) {
        boolean isSuccess = false;
        FileOutputStream out = null;
        InputStreamWithMeta in = null;
        try {
            out = new FileOutputStream(localFile);
            in = cb.getBlob(key);
            long fileSize = in.getFileLength();

            byte[] buffer = new byte[1024];
            int len;
            int downloadFileSize = 0;
            while ((len = in.read(buffer)) >= 0) {
                out.write(buffer, 0, len);
                downloadFileSize += len;
            }

            isSuccess = (fileSize == downloadFileSize);
        } catch (TException | IOException e) {
            LOG.error("An exception happened while downloading {} from blob store.", localFile, e);
        } finally {
            try {
                if (out != null) {
                    out.close();
                }
            } catch (IOException ignored) {}
            try {
                if (in != null) {
                    in.close();
                }
            } catch (IOException ignored) {}
        }
        if (!isSuccess) {
            try {
                Files.deleteIfExists(Paths.get(localFile));
            } catch (IOException ex) {
                LOG.error("Failed trying to delete the partially downloaded {}", localFile, ex);
            }
        }
        return isSuccess;
    }

    public static boolean checkFileExists(String path) {
        return Files.exists(new File(path).toPath());
    }

    public static boolean checkFileExists(String dir, String file) {
        return Files.exists(new File(dir, file).toPath());
    }

    public static long nimbusVersionOfBlob(String key, ClientBlobStore cb) throws AuthorizationException, KeyNotFoundException {
        long nimbusBlobVersion = 0;
        ReadableBlobMeta metadata = cb.getBlobMeta(key);
        nimbusBlobVersion = metadata.get_version();
        return nimbusBlobVersion;
    }

    public static String getFileOwner(String path) throws IOException {
        return Files.getOwner(FileSystems.getDefault().getPath(path)).getName();
    }

    public static long localVersionOfBlob(String localFile) {
        File f = new File(localFile + DEFAULT_BLOB_VERSION_SUFFIX);
        long currentVersion = 0;
        if (f.exists() && !(f.isDirectory())) {
            BufferedReader br = null;
            try {
                br = new BufferedReader(new FileReader(f));
                String line = br.readLine();
                currentVersion = Long.parseLong(line);
            } catch (IOException e) {
                throw new RuntimeException(e);
            } finally {
                try {
                    if (br != null) {
                        br.close();
                    }
                } catch (Exception ignore) {
                    LOG.error("Exception trying to cleanup", ignore);
                }
            }
            return currentVersion;
        } else {
            return -1;
        }
    }

    public static String constructBlobWithVersionFileName(String fileName, long version) {
        return fileName + "." + version;
    }

    public static String constructBlobCurrentSymlinkName(String fileName) {
        return fileName + Utils.DEFAULT_CURRENT_BLOB_SUFFIX;
    }

    public static String constructVersionFileName(String fileName) {
        return fileName + Utils.DEFAULT_BLOB_VERSION_SUFFIX;
    }
    // only works on operating  systems that support posix
    public static void restrictPermissions(String baseDir) {
        try {
            Set<PosixFilePermission> perms = new HashSet<PosixFilePermission>(
                    Arrays.asList(PosixFilePermission.OWNER_READ, PosixFilePermission.OWNER_WRITE,
                            PosixFilePermission.OWNER_EXECUTE, PosixFilePermission.GROUP_READ,
                            PosixFilePermission.GROUP_EXECUTE));
            Files.setPosixFilePermissions(FileSystems.getDefault().getPath(baseDir), perms);
        } catch (IOException e) {
            throw new RuntimeException(e);
        }
    }


    public static synchronized IFn loadClojureFn(String namespace, String name) {
        try {
            clojure.lang.Compiler.eval(RT.readString("(require '" + namespace + ")"));
        } catch (Exception e) {
            //if playing from the repl and defining functions, file won't exist
        }
        return (IFn) RT.var(namespace, name).deref();
    }

    public static boolean isSystemId(String id) {
        return id.startsWith("__");
    }

    public static <K, V> Map<V, K> reverseMap(Map<K, V> map) {
        Map<V, K> ret = new HashMap<V, K>();
        for (Map.Entry<K, V> entry : map.entrySet()) {
            ret.put(entry.getValue(), entry.getKey());
        }
        return ret;
    }

    public static ComponentCommon getComponentCommon(StormTopology topology, String id) {
        if (topology.get_spouts().containsKey(id)) {
            return topology.get_spouts().get(id).get_common();
        }
        if (topology.get_bolts().containsKey(id)) {
            return topology.get_bolts().get(id).get_common();
        }
        if (topology.get_state_spouts().containsKey(id)) {
            return topology.get_state_spouts().get(id).get_common();
        }
        throw new IllegalArgumentException("Could not find component with id " + id);
    }

    public static List<String> getStrings(final Object o) {
        if (o == null) {
            return new ArrayList<String>();
        } else if (o instanceof String) {
            return new ArrayList<String>() {{ add((String) o); }};
        } else if (o instanceof Collection) {
            List<String> answer = new ArrayList<String>();
            for (Object v : (Collection) o) {
                answer.add(v.toString());
            }
            return answer;
        } else {
            throw new IllegalArgumentException("Don't know how to convert to string list");
        }
    }

    public static String getString(Object o) {
        if (null == o) {
            throw new IllegalArgumentException("Don't know how to convert null to String");
        }
        return o.toString();
    }

    public static Integer getInt(Object o) {
        Integer result = getInt(o, null);
        if (null == result) {
            throw new IllegalArgumentException("Don't know how to convert null to int");
        }
        return result;
    }

    private static TDeserializer getDes() {
        TDeserializer des = threadDes.get();
        if(des == null) {
            des = new TDeserializer();
            threadDes.set(des);
        }
        return des;
    }

    public static byte[] thriftSerialize(TBase t) {
        try {
            TSerializer ser = threadSer.get();
            if (ser == null) {
                ser = new TSerializer();
                threadSer.set(ser);
            }
            return ser.serialize(t);
        } catch (TException e) {
            LOG.error("Failed to serialize to thrift: ", e);
            throw new RuntimeException(e);
        }
    }

    public static <T> T thriftDeserialize(Class c, byte[] b) {
        try {
            return Utils.thriftDeserialize(c, b, 0, b.length);
        } catch (Exception e) {
            throw new RuntimeException(e);
        }
    }

    public static Integer getInt(Object o, Integer defaultValue) {
        if (null == o) {
            return defaultValue;
        }

        if (o instanceof Integer ||
                o instanceof Short ||
                o instanceof Byte) {
            return ((Number) o).intValue();
        } else if (o instanceof Long) {
            final long l = (Long) o;
            if (l <= Integer.MAX_VALUE && l >= Integer.MIN_VALUE) {
                return (int) l;
            }
        } else if (o instanceof String) {
            return Integer.parseInt((String) o);
        }

        throw new IllegalArgumentException("Don't know how to convert " + o + " to int");
    }

    public static Double getDouble(Object o) {
        Double result = getDouble(o, null);
        if (null == result) {
            throw new IllegalArgumentException("Don't know how to convert null to double");
        }
        return result;
    }

    public static Double getDouble(Object o, Double defaultValue) {
        if (null == o) {
            return defaultValue;
        }
        if (o instanceof Number) {
            return ((Number) o).doubleValue();
        } else {
            throw new IllegalArgumentException("Don't know how to convert " + o + " + to double");
        }
    }

    public static boolean getBoolean(Object o, boolean defaultValue) {
        if (null == o) {
            return defaultValue;
        }
        if (o instanceof Boolean) {
            return (Boolean) o;
        } else {
            throw new IllegalArgumentException("Don't know how to convert " + o + " + to boolean");
        }
    }

    public static String getString(Object o, String defaultValue) {
        if (null == o) {
            return defaultValue;
        }
        if (o instanceof String) {
            return (String) o;
        } else {
            throw new IllegalArgumentException("Don't know how to convert " + o + " + to String");
        }
    }

    public static long secureRandomLong() {
        return UUID.randomUUID().getLeastSignificantBits();
    }

    /**
     * Unpack matching files from a jar. Entries inside the jar that do
     * not match the given pattern will be skipped.
     *
     * @param jarFile the .jar file to unpack
     * @param toDir the destination directory into which to unpack the jar
     */
    public static void unJar(File jarFile, File toDir)
            throws IOException {
        JarFile jar = new JarFile(jarFile);
        try {
            Enumeration<JarEntry> entries = jar.entries();
            while (entries.hasMoreElements()) {
                final JarEntry entry = entries.nextElement();
                if (!entry.isDirectory()) {
                    InputStream in = jar.getInputStream(entry);
                    try {
                        File file = new File(toDir, entry.getName());
                        ensureDirectory(file.getParentFile());
                        OutputStream out = new FileOutputStream(file);
                        try {
                            copyBytes(in, out, 8192);
                        } finally {
                            out.close();
                        }
                    } finally {
                        in.close();
                    }
                }
            }
        } finally {
            jar.close();
        }
    }

    /**
     * Copies from one stream to another.
     *
     * @param in InputStream to read from
     * @param out OutputStream to write to
     * @param buffSize the size of the buffer
     */
    public static void copyBytes(InputStream in, OutputStream out, int buffSize)
            throws IOException {
        PrintStream ps = out instanceof PrintStream ? (PrintStream)out : null;
        byte buf[] = new byte[buffSize];
        int bytesRead = in.read(buf);
        while (bytesRead >= 0) {
            out.write(buf, 0, bytesRead);
            if ((ps != null) && ps.checkError()) {
                throw new IOException("Unable to write to output stream.");
            }
            bytesRead = in.read(buf);
        }
    }

    /**
     * Ensure the existence of a given directory.
     *
     * @throws IOException if it cannot be created and does not already exist
     */
    private static void ensureDirectory(File dir) throws IOException {
        if (!dir.mkdirs() && !dir.isDirectory()) {
            throw new IOException("Mkdirs failed to create " +
                    dir.toString());
        }
    }

    /**
     * Given a Tar File as input it will untar the file in a the untar directory
     * passed as the second parameter
     * <p/>
     * This utility will untar ".tar" files and ".tar.gz","tgz" files.
     *
     * @param inFile   The tar file as input.
     * @param untarDir The untar directory where to untar the tar file.
     * @throws IOException
     */
    public static void unTar(File inFile, File untarDir) throws IOException {
        if (!untarDir.mkdirs()) {
            if (!untarDir.isDirectory()) {
                throw new IOException("Mkdirs failed to create " + untarDir);
            }
        }

        boolean gzipped = inFile.toString().endsWith("gz");
        if (onWindows()) {
            // Tar is not native to Windows. Use simple Java based implementation for
            // tests and simple tar archives
            unTarUsingJava(inFile, untarDir, gzipped);
        } else {
            // spawn tar utility to untar archive for full fledged unix behavior such
            // as resolving symlinks in tar archives
            unTarUsingTar(inFile, untarDir, gzipped);
        }
    }

    private static void unTarUsingTar(File inFile, File untarDir,
                                      boolean gzipped) throws IOException {
        StringBuffer untarCommand = new StringBuffer();
        if (gzipped) {
            untarCommand.append(" gzip -dc '");
            untarCommand.append(inFile.toString());
            untarCommand.append("' | (");
        }
        untarCommand.append("cd '");
        untarCommand.append(untarDir.toString());
        untarCommand.append("' ; ");
        untarCommand.append("tar -xf ");

        if (gzipped) {
            untarCommand.append(" -)");
        } else {
            untarCommand.append(inFile.toString());
        }
        String[] shellCmd = {"bash", "-c", untarCommand.toString()};
        ShellUtils.ShellCommandExecutor shexec = new ShellUtils.ShellCommandExecutor(shellCmd);
        shexec.execute();
        int exitcode = shexec.getExitCode();
        if (exitcode != 0) {
            throw new IOException("Error untarring file " + inFile +
                    ". Tar process exited with exit code " + exitcode);
        }
    }

    private static void unTarUsingJava(File inFile, File untarDir,
                                       boolean gzipped) throws IOException {
        InputStream inputStream = null;
        TarArchiveInputStream tis = null;
        try {
            if (gzipped) {
                inputStream = new BufferedInputStream(new GZIPInputStream(
                        new FileInputStream(inFile)));
            } else {
                inputStream = new BufferedInputStream(new FileInputStream(inFile));
            }
            tis = new TarArchiveInputStream(inputStream);
            for (TarArchiveEntry entry = tis.getNextTarEntry(); entry != null; ) {
                unpackEntries(tis, entry, untarDir);
                entry = tis.getNextTarEntry();
            }
        } finally {
            cleanup(tis, inputStream);
        }
    }

    /**
     * Close the Closeable objects and <b>ignore</b> any {@link IOException} or
     * null pointers. Must only be used for cleanup in exception handlers.
     *
     * @param closeables the objects to close
     */
    private static void cleanup(java.io.Closeable... closeables) {
        for (java.io.Closeable c : closeables) {
            if (c != null) {
                try {
                    c.close();
                } catch (IOException e) {
                    LOG.debug("Exception in closing " + c, e);

                }
            }
        }
    }

    private static void unpackEntries(TarArchiveInputStream tis,
                                      TarArchiveEntry entry, File outputDir) throws IOException {
        if (entry.isDirectory()) {
            File subDir = new File(outputDir, entry.getName());
            if (!subDir.mkdirs() && !subDir.isDirectory()) {
                throw new IOException("Mkdirs failed to create tar internal dir "
                        + outputDir);
            }
            for (TarArchiveEntry e : entry.getDirectoryEntries()) {
                unpackEntries(tis, e, subDir);
            }
            return;
        }
        File outputFile = new File(outputDir, entry.getName());
        if (!outputFile.getParentFile().exists()) {
            if (!outputFile.getParentFile().mkdirs()) {
                throw new IOException("Mkdirs failed to create tar internal dir "
                        + outputDir);
            }
        }
        int count;
        byte data[] = new byte[2048];
        BufferedOutputStream outputStream = new BufferedOutputStream(
                new FileOutputStream(outputFile));

        while ((count = tis.read(data)) != -1) {
            outputStream.write(data, 0, count);
        }
        outputStream.flush();
        outputStream.close();
    }

    public static boolean onWindows() {
        if (System.getenv("OS") != null) {
            return System.getenv("OS").equals("Windows_NT");
        }
        return false;
    }

    public static void unpack(File localrsrc, File dst) throws IOException {
        String lowerDst = localrsrc.getName().toLowerCase();
        if (lowerDst.endsWith(".jar")) {
            unJar(localrsrc, dst);
        } else if (lowerDst.endsWith(".zip")) {
            unZip(localrsrc, dst);
        } else if (lowerDst.endsWith(".tar.gz") ||
                lowerDst.endsWith(".tgz") ||
                lowerDst.endsWith(".tar")) {
            unTar(localrsrc, dst);
        } else {
            LOG.warn("Cannot unpack " + localrsrc);
            if (!localrsrc.renameTo(dst)) {
                throw new IOException("Unable to rename file: [" + localrsrc
                        + "] to [" + dst + "]");
            }
        }
        if (localrsrc.isFile()) {
            localrsrc.delete();
        }
    }

    public static boolean canUserReadBlob(ReadableBlobMeta meta, String user) {
        SettableBlobMeta settable = meta.get_settable();
        for (AccessControl acl : settable.get_acl()) {
            if (acl.get_type().equals(AccessControlType.OTHER) && (acl.get_access() & BlobStoreAclHandler.READ) > 0) {
                return true;
            }
            if (acl.get_name().equals(user) && (acl.get_access() & BlobStoreAclHandler.READ) > 0) {
                return true;
            }
        }
        return false;
    }

    public static CuratorFramework newCurator(Map conf, List<String> servers, Object port, String root) {
        return newCurator(conf, servers, port, root, null);
    }

    public static CuratorFramework newCurator(Map conf, List<String> servers, Object port, String root, ZookeeperAuthInfo auth) {
        List<String> serverPorts = new ArrayList<String>();
        for (String zkServer : servers) {
            serverPorts.add(zkServer + ":" + Utils.getInt(port));
        }
        String zkStr = StringUtils.join(serverPorts, ",") + root;
        CuratorFrameworkFactory.Builder builder = CuratorFrameworkFactory.builder();

        setupBuilder(builder, zkStr, conf, auth);

        return builder.build();
    }

    protected static void setupBuilder(CuratorFrameworkFactory.Builder builder, final String zkStr, Map conf, ZookeeperAuthInfo auth)
    {
        List<String> exhibitorServers = getStrings(conf.get(Config.STORM_EXHIBITOR_SERVERS));
        if (!exhibitorServers.isEmpty()) {
            // use exhibitor servers
            builder.ensembleProvider(new ExhibitorEnsembleProvider(
                new Exhibitors(exhibitorServers, Utils.getInt(conf.get(Config.STORM_EXHIBITOR_PORT)),
                    new Exhibitors.BackupConnectionStringProvider() {
                        @Override
                        public String getBackupConnectionString() throws Exception {
                            // use zk servers as backup if they exist
                            return zkStr;
                        }}),
                new DefaultExhibitorRestClient(),
                Utils.getString(conf.get(Config.STORM_EXHIBITOR_URIPATH)),
                Utils.getInt(conf.get(Config.STORM_EXHIBITOR_POLL)),
                new StormBoundedExponentialBackoffRetry(
                    Utils.getInt(conf.get(Config.STORM_EXHIBITOR_RETRY_INTERVAL)),
                    Utils.getInt(conf.get(Config.STORM_EXHIBITOR_RETRY_INTERVAL_CEILING)),
                    Utils.getInt(conf.get(Config.STORM_EXHIBITOR_RETRY_TIMES)))));
        } else {
            builder.connectString(zkStr);
        }
        builder
            .connectionTimeoutMs(Utils.getInt(conf.get(Config.STORM_ZOOKEEPER_CONNECTION_TIMEOUT)))
            .sessionTimeoutMs(Utils.getInt(conf.get(Config.STORM_ZOOKEEPER_SESSION_TIMEOUT)))
            .retryPolicy(new StormBoundedExponentialBackoffRetry(
                        Utils.getInt(conf.get(Config.STORM_ZOOKEEPER_RETRY_INTERVAL)),
                        Utils.getInt(conf.get(Config.STORM_ZOOKEEPER_RETRY_INTERVAL_CEILING)),
                        Utils.getInt(conf.get(Config.STORM_ZOOKEEPER_RETRY_TIMES))));

        if (auth != null && auth.scheme != null && auth.payload != null) {
            builder.authorization(auth.scheme, auth.payload);
        }
    }

    public static void testSetupBuilder(CuratorFrameworkFactory.Builder
                                                builder, String zkStr, Map conf, ZookeeperAuthInfo auth)
    {
        setupBuilder(builder, zkStr, conf, auth);
    }

    public static CuratorFramework newCurator(Map conf, List<String> servers, Object port, ZookeeperAuthInfo auth) {
        return newCurator(conf, servers, port, "", auth);
    }

    public static CuratorFramework newCuratorStarted(Map conf, List<String> servers, Object port, String root, ZookeeperAuthInfo auth) {
        CuratorFramework ret = newCurator(conf, servers, port, root, auth);
        ret.start();
        return ret;
    }

    public static CuratorFramework newCuratorStarted(Map conf, List<String> servers, Object port, ZookeeperAuthInfo auth) {
        CuratorFramework ret = newCurator(conf, servers, port, auth);
        ret.start();
        return ret;
    }

    public static TreeMap<Integer, Integer> integerDivided(int sum, int numPieces) {
        int base = sum / numPieces;
        int numInc = sum % numPieces;
        int numBases = numPieces - numInc;
        TreeMap<Integer, Integer> ret = new TreeMap<Integer, Integer>();
        ret.put(base, numBases);
        if (numInc != 0) {
            ret.put(base+1, numInc);
        }
        return ret;
    }

    public static byte[] toByteArray(ByteBuffer buffer) {
        byte[] ret = new byte[buffer.remaining()];
        buffer.get(ret, 0, ret.length);
        return ret;
    }

    public static void readAndLogStream(String prefix, InputStream in) {
        try {
            BufferedReader r = new BufferedReader(new InputStreamReader(in));
            String line = null;
            while ((line = r.readLine()) != null) {
                LOG.info("{}:{}", prefix, line);
            }
        } catch (IOException e) {
            LOG.warn("Error whiel trying to log stream", e);
        }
    }

    public static boolean exceptionCauseIsInstanceOf(Class klass, Throwable throwable) {
        Throwable t = throwable;
        while (t != null) {
            if (klass.isInstance(t)) {
                return true;
            }
            t = t.getCause();
        }
        return false;
    }

    /**
     * Is the cluster configured to interact with ZooKeeper in a secure way?
     * This only works when called from within Nimbus or a Supervisor process.
     * @param conf the storm configuration, not the topology configuration
     * @return true if it is configured else false.
     */
    public static boolean isZkAuthenticationConfiguredStormServer(Map conf) {
        return null != System.getProperty("java.security.auth.login.config")
                || (conf != null
                && conf.get(Config.STORM_ZOOKEEPER_AUTH_SCHEME) != null
                && !((String)conf.get(Config.STORM_ZOOKEEPER_AUTH_SCHEME)).isEmpty());
    }

    /**
     * Is the topology configured to have ZooKeeper authentication.
     * @param conf the topology configuration
     * @return true if ZK is configured else false
     */
    public static boolean isZkAuthenticationConfiguredTopology(Map conf) {
        return (conf != null
                && conf.get(Config.STORM_ZOOKEEPER_TOPOLOGY_AUTH_SCHEME) != null
                && !((String)conf.get(Config.STORM_ZOOKEEPER_TOPOLOGY_AUTH_SCHEME)).isEmpty());
    }

    public static List<ACL> getWorkerACL(Map conf) {
        //This is a work around to an issue with ZK where a sasl super user is not super unless there is an open SASL ACL so we are trying to give the correct perms
        if (!isZkAuthenticationConfiguredTopology(conf)) {
            return null;
        }
        String stormZKUser = (String)conf.get(Config.STORM_ZOOKEEPER_SUPERACL);
        if (stormZKUser == null) {
            throw new IllegalArgumentException("Authentication is enabled but "+Config.STORM_ZOOKEEPER_SUPERACL+" is not set");
        }
        String[] split = stormZKUser.split(":",2);
        if (split.length != 2) {
            throw new IllegalArgumentException(Config.STORM_ZOOKEEPER_SUPERACL+" does not appear to be in the form scheme:acl, i.e. sasl:storm-user");
        }
        ArrayList<ACL> ret = new ArrayList<ACL>(ZooDefs.Ids.CREATOR_ALL_ACL);
        ret.add(new ACL(ZooDefs.Perms.ALL, new Id(split[0], split[1])));
        return ret;
    }

    /**
     * Takes an input dir or file and returns the disk usage on that local directory.
     * Very basic implementation.
     *
     * @param dir The input dir to get the disk space of this local dir
     * @return The total disk space of the input local directory
     */
    public static long getDU(File dir) {
        long size = 0;
        if (!dir.exists())
            return 0;
        if (!dir.isDirectory()) {
            return dir.length();
        } else {
            File[] allFiles = dir.listFiles();
            if(allFiles != null) {
                for (int i = 0; i < allFiles.length; i++) {
                    boolean isSymLink;
                    try {
                        isSymLink = org.apache.commons.io.FileUtils.isSymlink(allFiles[i]);
                    } catch(IOException ioe) {
                        isSymLink = true;
                    }
                    if(!isSymLink) {
                        size += getDU(allFiles[i]);
                    }
                }
            }
            return size;
        }
    }

    public static String threadDump() {
        final StringBuilder dump = new StringBuilder();
        final java.lang.management.ThreadMXBean threadMXBean =  java.lang.management.ManagementFactory.getThreadMXBean();
        final java.lang.management.ThreadInfo[] threadInfos = threadMXBean.getThreadInfo(threadMXBean.getAllThreadIds(), 100);
        for (java.lang.management.ThreadInfo threadInfo : threadInfos) {
            dump.append('"');
            dump.append(threadInfo.getThreadName());
            dump.append("\" ");
            final Thread.State state = threadInfo.getThreadState();
            dump.append("\n   java.lang.Thread.State: ");
            dump.append(state);
            final StackTraceElement[] stackTraceElements = threadInfo.getStackTrace();
            for (final StackTraceElement stackTraceElement : stackTraceElements) {
                dump.append("\n        at ");
                dump.append(stackTraceElement);
            }
            dump.append("\n\n");
        }
        return dump.toString();
    }

    // Assumes caller is synchronizing
    private static SerializationDelegate getSerializationDelegate(Map stormConf) {
        String delegateClassName = (String)stormConf.get(Config.STORM_META_SERIALIZATION_DELEGATE);
        SerializationDelegate delegate;
        try {
            Class delegateClass = Class.forName(delegateClassName);
            delegate = (SerializationDelegate) delegateClass.newInstance();
        } catch (ClassNotFoundException e) {
            LOG.error("Failed to construct serialization delegate, falling back to default", e);
            delegate = new DefaultSerializationDelegate();
        } catch (InstantiationException e) {
            LOG.error("Failed to construct serialization delegate, falling back to default", e);
            delegate = new DefaultSerializationDelegate();
        } catch (IllegalAccessException e) {
            LOG.error("Failed to construct serialization delegate, falling back to default", e);
            delegate = new DefaultSerializationDelegate();
        }
        delegate.prepare(stormConf);
        return delegate;
    }

    public static void handleUncaughtException(Throwable t) {
        if (t != null && t instanceof Error) {
            if (t instanceof OutOfMemoryError) {
                try {
                    System.err.println("Halting due to Out Of Memory Error..." + Thread.currentThread().getName());
                } catch (Throwable err) {
                    //Again we don't want to exit because of logging issues.
                }
                Runtime.getRuntime().halt(-1);
            } else {
                //Running in daemon mode, we would pass Error to calling thread.
                throw (Error) t;
            }
        }
    }

    /**
     * Given a File input it will unzip the file in a the unzip directory
     * passed as the second parameter
     * @param inFile The zip file as input
     * @param unzipDir The unzip directory where to unzip the zip file.
     * @throws IOException
     */
    public static void unZip(File inFile, File unzipDir) throws IOException {
        Enumeration<? extends ZipEntry> entries;
        ZipFile zipFile = new ZipFile(inFile);

        try {
            entries = zipFile.entries();
            while (entries.hasMoreElements()) {
                ZipEntry entry = entries.nextElement();
                if (!entry.isDirectory()) {
                    InputStream in = zipFile.getInputStream(entry);
                    try {
                        File file = new File(unzipDir, entry.getName());
                        if (!file.getParentFile().mkdirs()) {
                            if (!file.getParentFile().isDirectory()) {
                                throw new IOException("Mkdirs failed to create " +
                                        file.getParentFile().toString());
                            }
                        }
                        OutputStream out = new FileOutputStream(file);
                        try {
                            byte[] buffer = new byte[8192];
                            int i;
                            while ((i = in.read(buffer)) != -1) {
                                out.write(buffer, 0, i);
                            }
                        } finally {
                            out.close();
                        }
                    } finally {
                        in.close();
                    }
                }
            }
        } finally {
            zipFile.close();
        }
    }

    /**
     * Given a zip File input it will return its size
     * Only works for zip files whose uncompressed size is less than 4 GB,
     * otherwise returns the size module 2^32, per gzip specifications
     * @param myFile The zip file as input
     * @throws IOException
     * @return zip file size as a long
     */
    public static long zipFileSize(File myFile) throws IOException{
        RandomAccessFile raf = new RandomAccessFile(myFile, "r");
        raf.seek(raf.length() - 4);
        long b4 = raf.read();
        long b3 = raf.read();
        long b2 = raf.read();
        long b1 = raf.read();
        long val = (b1 << 24) | (b2 << 16) + (b3 << 8) + b4;
        raf.close();
        return val;
    }

    public static double zeroIfNaNOrInf(double x) {
        return (Double.isNaN(x) || Double.isInfinite(x)) ? 0.0 : x;
    }

    /**
     * parses the arguments to extract jvm heap memory size in MB.
     * @param input
     * @param defaultValue
     * @return the value of the JVM heap memory setting (in MB) in a java command.
     */
    public static Double parseJvmHeapMemByChildOpts(String input, Double defaultValue) {
        if (input != null) {
            Pattern optsPattern = Pattern.compile("Xmx[0-9]+[mkgMKG]");
            Matcher m = optsPattern.matcher(input);
            String memoryOpts = null;
            while (m.find()) {
                memoryOpts = m.group();
            }
            if (memoryOpts != null) {
                int unit = 1;
                if (memoryOpts.toLowerCase().endsWith("k")) {
                    unit = 1024;
                } else if (memoryOpts.toLowerCase().endsWith("m")) {
                    unit = 1024 * 1024;
                } else if (memoryOpts.toLowerCase().endsWith("g")) {
                    unit = 1024 * 1024 * 1024;
                }
                memoryOpts = memoryOpts.replaceAll("[a-zA-Z]", "");
                Double result =  Double.parseDouble(memoryOpts) * unit / 1024.0 / 1024.0;
                return (result < 1.0) ? 1.0 : result;
            } else {
                return defaultValue;
            }
        } else {
            return defaultValue;
        }
    }

    @VisibleForTesting
    public static void setClassLoaderForJavaDeSerialize(ClassLoader cl) {
        Utils.cl = cl;
    }

    @VisibleForTesting
    public static void resetClassLoaderForJavaDeSerialize() {
        Utils.cl = ClassLoader.getSystemClassLoader();
    }

    public static TopologyInfo getTopologyInfo(String name, String asUser, Map stormConf) {
        NimbusClient client = NimbusClient.getConfiguredClientAs(stormConf, asUser);
        TopologyInfo topologyInfo = null;
        try {
            ClusterSummary summary = client.getClient().getClusterInfo();
            for(TopologySummary s : summary.get_topologies()) {
                if(s.get_name().equals(name)) {
                    topologyInfo = client.getClient().getTopologyInfo(s.get_id());
                }
            }
        } catch(Exception e) {
            throw new RuntimeException(e);
        } finally {
            client.close();
        }
        return topologyInfo;
    }

<<<<<<< HEAD
    /**
     * Deletes a file or directory and its contents if it exists. Does not
     * complain if the input is null or does not exist.
     * @param path the path to the file or directory
     */
    public static void forceDelete(String path) {
        _instance.forceDeleteImpl(path);
    }

    protected void forceDeleteImpl(String path) {
        LOG.debug("Deleting path {}", path);
        if (checkFileExists(path)) {
            try {
                FileUtils.forceDelete(new File(path));
            } catch (IOException ignored) {}
        }
    }

    /**
     * Creates a symbolic link to the target
     * @param dir the parent directory of the link
     * @param targetDir the parent directory of the link's target
     * @param targetFilename the file name of the links target
     * @param filename the file name of the link
     * @return the path of the link if it did not exist, otherwise null
     * @throws IOException
     */
    public static Path createSymlink(String dir, String targetDir,
            String targetFilename, String filename) throws IOException {
        Path path = Paths.get(dir, filename).toAbsolutePath();
        Path target = Paths.get(targetDir, targetFilename).toAbsolutePath();
        LOG.debug("Creating symlink [{}] to [{}]", path, target);
        if (!path.toFile().exists()) {
            return Files.createSymbolicLink(path, target);
        }
        return null;
    }

    /**
     * Convenience method for the case when the link's file name should be the
     * same as the file name of the target
     */
    public static Path createSymlink(String dir, String targetDir,
                                     String targetFilename) throws IOException {
        return Utils.createSymlink(dir, targetDir, targetFilename,
                targetFilename);
    }

    /**
     * Returns a Collection of file names found under the given directory.
     * @param dir a directory
     * @return the Collection of file names
     */
    public static Collection<String> readDirContents(String dir) {
        Collection<String> ret = new HashSet<>();
        File[] files = new File(dir).listFiles();
        if (files != null) {
            for (File f: files) {
                ret.add(f.getName());
            }
        }
        return ret;
    }

    /**
     * Returns the value of java.class.path System property. Kept separate for
     * testing.
     * @return the classpath
     */
    public static String currentClasspath() {
        return _instance.currentClasspathImpl();
    }

    public String currentClasspathImpl() {
        return System.getProperty("java.class.path");
    }

    /**
     * Returns a collection of jar file names found under the given directory.
     * @param dir the directory to search
     * @return the jar file names
     */
    private static Collection<String> getFullJars(String dir) {
        File[] files = new File(dir).listFiles(new FilenameFilter() {
            @Override
            public boolean accept(File dir, String name) {
                return name.endsWith(".jar");
            }
        });
        Collection<String> ret = new HashSet<String>(files.length);
        for (File f : files) {
            ret.add(Paths.get(dir, f.getName()).toString());
        }
        return ret;
    }

    public static String workerClasspath() {
        String stormDir = System.getProperty("storm.home");
        String stormLibDir = Paths.get(stormDir, "lib").toString();
        String stormConfDir =
                System.getenv("STORM_CONF_DIR") != null ?
                System.getenv("STORM_CONF_DIR") :
                Paths.get(stormDir, "conf").toString();
        String stormExtlibDir = Paths.get(stormDir, "extlib").toString();
        String extcp = System.getenv("STORM_EXT_CLASSPATH");
        if (stormDir == null) {
            return Utils.currentClasspath();
        }
        List<String> pathElements = new LinkedList<>();
        pathElements.addAll(Utils.getFullJars(stormLibDir));
        pathElements.addAll(Utils.getFullJars(stormExtlibDir));
        pathElements.add(extcp);
        pathElements.add(stormConfDir);

        return StringUtils.join(pathElements,
                System.getProperty("path.separator"));
    }

    public static String addToClasspath(String classpath,
                Collection<String> paths) {
        return _instance.addToClasspathImpl(classpath, paths);
    }

    public String addToClasspathImpl(String classpath,
                Collection<String> paths) {
        if (paths == null || paths.isEmpty()) {
            return classpath;
        }
        List<String> l = new LinkedList<>();
        l.add(classpath);
        l.addAll(paths);
        return StringUtils.join(l, System.getProperty("path.separator"));
    }
}
=======

    //Everything from here on is translated from the old util.clj (storm-core/src/clj/backtype.storm/util.clj)

    //Wraps an exception in a RuntimeException if needed
    public static Exception wrapInRuntime (Exception e) {
        if (e instanceof RuntimeException) {
            return e;
        } else {
            return (new RuntimeException(e));
        }
    }

    public static final boolean isOnWindows = "Windows_NT".equals(System.getenv("OS"));

    public static final String filePathSeparator = System.getProperty("file.separator");

    public static final String classPathSeparator = System.getProperty("path.separator");


    /*
        Returns the first item of coll for which (pred item) returns logical true.
        Consumes sequences up to the first match, will consume the entire sequence
        and return nil if no match is found.
     */
    public static Object findFirst (IPredicate pred, Collection coll) {
        if (coll == null || pred == null) {
            return null;
        } else {
            Iterator<Object> iter = coll.iterator();
            if (iter==null || !iter.hasNext()) {
                return null;
            } else {
                do {
                    Object obj = iter.next();
                    if (pred.test(obj)) {
                        return obj;
                    }
                } while (iter.hasNext());
                return null;
            }
        }
    }

    public static Object findFirst (IPredicate pred, Map map) {
        if (map == null || pred == null) {
            return null;
        } else {
            Iterator<Object> iter = map.entrySet().iterator();
            if (iter==null || !iter.hasNext()) {
                return null;
            } else {
                do {
                    Object obj = iter.next();
                    if (pred.test(obj)) {
                        return obj;
                    }
                } while (iter.hasNext());
                return null;
            }
        }
    }
    /*
        Note: since the following functions are nowhere used in Storm, they were not translated:
        dissoc-in
        indexed
        positions
        assoc-conj
        set-delta

        clojurify-structure  because it wouldn't make sense without clojure
     */


    public static String localHostname () throws UnknownHostException {
        return _instance.localHostnameImpl();
    }

    protected String localHostnameImpl () throws UnknownHostException {
        return InetAddress.getLocalHost().getCanonicalHostName();
    }

    private static String memoizedLocalHostnameString = null;

    public static String memoizedLocalHostname () throws UnknownHostException {
        if (memoizedLocalHostnameString == null) {
            memoizedLocalHostnameString = localHostname();
        }
        return memoizedLocalHostnameString;
    }

    /*
        checks conf for STORM_LOCAL_HOSTNAME.
        when unconfigured, falls back to (memoized) guess by `local-hostname`.
    */
    public static String hostname (Map<String, Object> conf) throws UnknownHostException  {
        if (conf == null) {
            return memoizedLocalHostname();
        }
        Object hostnameString = conf.get(Config.STORM_LOCAL_HOSTNAME);
        if (hostnameString == null ) {
            return memoizedLocalHostname();
        }
        if (hostnameString.equals("")) {
            return memoizedLocalHostname();
        }
        return hostnameString.toString();
    }

    public static String uuid() {
        return UUID.randomUUID().toString();
    }

    public static int currentTimeSecs() {
        return Time.currentTimeSecs();
    }

    public static long currentTimeMillis() {
        return Time.currentTimeMillis();
    }

    public static long secsToMillisLong(int secs) {
        return 1000*secs;
    }

    public static Vector<String> tokenizePath (String path) {
        String[] tokens = path.split("/");
        Vector<String> outputs = new Vector<String>();
        if (tokens == null || tokens.length == 0) {
            return null;
        }
        for (String tok: tokens) {
            if (!tok.isEmpty()) {
                outputs.add(tok);
            }
        }
        return outputs;
    }

    public static String parentPath(String path) {
        Vector<String> tokens = tokenizePath(path);
        String output = "";
        int length = tokens.size();
        if (length < 1) {
            return "";
        }
        for (int i = 0; i < length - 1; i++) {  //length - 1 to mimic "butlast" from the old clojure code
            output = output + tokens.get(i);
        }
        return output;
    }

    public static String toksToPath (Vector<String> toks) {
        String output = "";
        int length = toks.size();
        if (length < 1) {
            return "";
        }
        for (int i = 0; i < length; i++) {
            output = output + toks.get(i);
        }
        return output;
    }
    public static String normalizePath (String path) {
        return toksToPath(tokenizePath(path));
    }

    public static Map mapVal (AFn aFn, Map amap) {
        Map newMap = new HashMap();
        for (Object key: amap.keySet()) {
            Object value = amap.get(key);
            Object newValue = aFn.eval(value);
            newMap.put(key, newValue);
        }
        return newMap;
    }

    public static Map filterVal(IPredicate aFn, Map amap) {
        Map newMap = new HashMap();
        for (Object key: amap.keySet()) {
            Object value = amap.get(key);
            if(aFn.test(value)) {
                newMap.put(key, value);
            }
        }
        return newMap;
    }

    public static Map filterKey(IPredicate aFn, Map amap) {
        Map newMap = new HashMap();
        for (Object key: amap.keySet()) {
            Object value = amap.get(key);
            if(aFn.test(key)) {
                newMap.put(key, value);
            }
        }
        return newMap;
    }

    public static Map mapKey (AFn aFn, Map amap) {
        Map newMap = new HashMap();
        for (Object key: amap.keySet()) {
            Object value = amap.get(key);
            Object newKey = aFn.eval(key);
            newMap.put(newKey, value);
        }
        return newMap;
    }

    public static Vector<Collection> separate (IPredicate pred, Collection aseq) {
        Vector<Collection> outputVector = new Vector<Collection>();
        Collection pass = new HashSet();
        Collection notPass = new HashSet();
        for (Object obj: aseq) {
            if (pred.test(obj)) {
                pass.add(obj);
            } else {
                notPass.add(obj);
            }
        }
        outputVector.add(pass);
        outputVector.add(notPass);
        return outputVector;
    }
//    (defn separate
//    [pred aseq]
//            [(filter pred aseq) (filter (complement pred) aseq)])

}
>>>>>>> d4a7af67
<|MERGE_RESOLUTION|>--- conflicted
+++ resolved
@@ -76,10 +76,8 @@
 import java.io.PrintStream;
 import java.io.RandomAccessFile;
 import java.io.Serializable;
-import java.net.InetAddress;
 import java.net.URL;
 import java.net.URLDecoder;
-import java.net.UnknownHostException;
 import java.nio.ByteBuffer;
 import java.nio.file.FileSystems;
 import java.nio.file.Files;
@@ -107,18 +105,12 @@
 import java.util.zip.GZIPOutputStream;
 import java.util.zip.ZipEntry;
 import java.util.zip.ZipFile;
-import java.util.Vector;
 
 public class Utils {
     // A singleton instance allows us to mock delegated static methods in our
     // tests by subclassing.
-<<<<<<< HEAD
     private static final Utils INSTANCE = new Utils();
     private static Utils _instance = INSTANCE;
-=======
-    private static final Utils UTILS_INSTANCE = new Utils();
-    private static Utils _instance = UTILS_INSTANCE;
->>>>>>> d4a7af67
 
     /**
      * Provide an instance of this class for delegates to use.  To mock out
@@ -136,11 +128,7 @@
      * desired.
      */
     public static void resetInstance() {
-<<<<<<< HEAD
         _instance = INSTANCE;
-=======
-        _instance = UTILS_INSTANCE;
->>>>>>> d4a7af67
     }
 
     private static final Logger LOG = LoggerFactory.getLogger(Utils.class);
@@ -1419,142 +1407,6 @@
         return topologyInfo;
     }
 
-<<<<<<< HEAD
-    /**
-     * Deletes a file or directory and its contents if it exists. Does not
-     * complain if the input is null or does not exist.
-     * @param path the path to the file or directory
-     */
-    public static void forceDelete(String path) {
-        _instance.forceDeleteImpl(path);
-    }
-
-    protected void forceDeleteImpl(String path) {
-        LOG.debug("Deleting path {}", path);
-        if (checkFileExists(path)) {
-            try {
-                FileUtils.forceDelete(new File(path));
-            } catch (IOException ignored) {}
-        }
-    }
-
-    /**
-     * Creates a symbolic link to the target
-     * @param dir the parent directory of the link
-     * @param targetDir the parent directory of the link's target
-     * @param targetFilename the file name of the links target
-     * @param filename the file name of the link
-     * @return the path of the link if it did not exist, otherwise null
-     * @throws IOException
-     */
-    public static Path createSymlink(String dir, String targetDir,
-            String targetFilename, String filename) throws IOException {
-        Path path = Paths.get(dir, filename).toAbsolutePath();
-        Path target = Paths.get(targetDir, targetFilename).toAbsolutePath();
-        LOG.debug("Creating symlink [{}] to [{}]", path, target);
-        if (!path.toFile().exists()) {
-            return Files.createSymbolicLink(path, target);
-        }
-        return null;
-    }
-
-    /**
-     * Convenience method for the case when the link's file name should be the
-     * same as the file name of the target
-     */
-    public static Path createSymlink(String dir, String targetDir,
-                                     String targetFilename) throws IOException {
-        return Utils.createSymlink(dir, targetDir, targetFilename,
-                targetFilename);
-    }
-
-    /**
-     * Returns a Collection of file names found under the given directory.
-     * @param dir a directory
-     * @return the Collection of file names
-     */
-    public static Collection<String> readDirContents(String dir) {
-        Collection<String> ret = new HashSet<>();
-        File[] files = new File(dir).listFiles();
-        if (files != null) {
-            for (File f: files) {
-                ret.add(f.getName());
-            }
-        }
-        return ret;
-    }
-
-    /**
-     * Returns the value of java.class.path System property. Kept separate for
-     * testing.
-     * @return the classpath
-     */
-    public static String currentClasspath() {
-        return _instance.currentClasspathImpl();
-    }
-
-    public String currentClasspathImpl() {
-        return System.getProperty("java.class.path");
-    }
-
-    /**
-     * Returns a collection of jar file names found under the given directory.
-     * @param dir the directory to search
-     * @return the jar file names
-     */
-    private static Collection<String> getFullJars(String dir) {
-        File[] files = new File(dir).listFiles(new FilenameFilter() {
-            @Override
-            public boolean accept(File dir, String name) {
-                return name.endsWith(".jar");
-            }
-        });
-        Collection<String> ret = new HashSet<String>(files.length);
-        for (File f : files) {
-            ret.add(Paths.get(dir, f.getName()).toString());
-        }
-        return ret;
-    }
-
-    public static String workerClasspath() {
-        String stormDir = System.getProperty("storm.home");
-        String stormLibDir = Paths.get(stormDir, "lib").toString();
-        String stormConfDir =
-                System.getenv("STORM_CONF_DIR") != null ?
-                System.getenv("STORM_CONF_DIR") :
-                Paths.get(stormDir, "conf").toString();
-        String stormExtlibDir = Paths.get(stormDir, "extlib").toString();
-        String extcp = System.getenv("STORM_EXT_CLASSPATH");
-        if (stormDir == null) {
-            return Utils.currentClasspath();
-        }
-        List<String> pathElements = new LinkedList<>();
-        pathElements.addAll(Utils.getFullJars(stormLibDir));
-        pathElements.addAll(Utils.getFullJars(stormExtlibDir));
-        pathElements.add(extcp);
-        pathElements.add(stormConfDir);
-
-        return StringUtils.join(pathElements,
-                System.getProperty("path.separator"));
-    }
-
-    public static String addToClasspath(String classpath,
-                Collection<String> paths) {
-        return _instance.addToClasspathImpl(classpath, paths);
-    }
-
-    public String addToClasspathImpl(String classpath,
-                Collection<String> paths) {
-        if (paths == null || paths.isEmpty()) {
-            return classpath;
-        }
-        List<String> l = new LinkedList<>();
-        l.add(classpath);
-        l.addAll(paths);
-        return StringUtils.join(l, System.getProperty("path.separator"));
-    }
-}
-=======
 
     //Everything from here on is translated from the old util.clj (storm-core/src/clj/backtype.storm/util.clj)
 
@@ -1781,6 +1633,137 @@
 //    (defn separate
 //    [pred aseq]
 //            [(filter pred aseq) (filter (complement pred) aseq)])
-
-}
->>>>>>> d4a7af67
+    /**
+     * Deletes a file or directory and its contents if it exists. Does not
+     * complain if the input is null or does not exist.
+     * @param path the path to the file or directory
+     */
+    public static void forceDelete(String path) {
+        _instance.forceDeleteImpl(path);
+    }
+
+    protected void forceDeleteImpl(String path) {
+        LOG.debug("Deleting path {}", path);
+        if (checkFileExists(path)) {
+            try {
+                FileUtils.forceDelete(new File(path));
+            } catch (IOException ignored) {}
+        }
+    }
+
+    /**
+     * Creates a symbolic link to the target
+     * @param dir the parent directory of the link
+     * @param targetDir the parent directory of the link's target
+     * @param targetFilename the file name of the links target
+     * @param filename the file name of the link
+     * @return the path of the link if it did not exist, otherwise null
+     * @throws IOException
+     */
+    public static Path createSymlink(String dir, String targetDir,
+            String targetFilename, String filename) throws IOException {
+        Path path = Paths.get(dir, filename).toAbsolutePath();
+        Path target = Paths.get(targetDir, targetFilename).toAbsolutePath();
+        LOG.debug("Creating symlink [{}] to [{}]", path, target);
+        if (!path.toFile().exists()) {
+            return Files.createSymbolicLink(path, target);
+        }
+        return null;
+    }
+
+    /**
+     * Convenience method for the case when the link's file name should be the
+     * same as the file name of the target
+     */
+    public static Path createSymlink(String dir, String targetDir,
+                                     String targetFilename) throws IOException {
+        return Utils.createSymlink(dir, targetDir, targetFilename,
+                targetFilename);
+    }
+
+    /**
+     * Returns a Collection of file names found under the given directory.
+     * @param dir a directory
+     * @return the Collection of file names
+     */
+    public static Collection<String> readDirContents(String dir) {
+        Collection<String> ret = new HashSet<>();
+        File[] files = new File(dir).listFiles();
+        if (files != null) {
+            for (File f: files) {
+                ret.add(f.getName());
+            }
+        }
+        return ret;
+    }
+
+    /**
+     * Returns the value of java.class.path System property. Kept separate for
+     * testing.
+     * @return the classpath
+     */
+    public static String currentClasspath() {
+        return _instance.currentClasspathImpl();
+    }
+
+    public String currentClasspathImpl() {
+        return System.getProperty("java.class.path");
+    }
+
+    /**
+     * Returns a collection of jar file names found under the given directory.
+     * @param dir the directory to search
+     * @return the jar file names
+     */
+    private static Collection<String> getFullJars(String dir) {
+        File[] files = new File(dir).listFiles(new FilenameFilter() {
+            @Override
+            public boolean accept(File dir, String name) {
+                return name.endsWith(".jar");
+            }
+        });
+        Collection<String> ret = new HashSet<String>(files.length);
+        for (File f : files) {
+            ret.add(Paths.get(dir, f.getName()).toString());
+        }
+        return ret;
+    }
+
+    public static String workerClasspath() {
+        String stormDir = System.getProperty("storm.home");
+        String stormLibDir = Paths.get(stormDir, "lib").toString();
+        String stormConfDir =
+                System.getenv("STORM_CONF_DIR") != null ?
+                System.getenv("STORM_CONF_DIR") :
+                Paths.get(stormDir, "conf").toString();
+        String stormExtlibDir = Paths.get(stormDir, "extlib").toString();
+        String extcp = System.getenv("STORM_EXT_CLASSPATH");
+        if (stormDir == null) {
+            return Utils.currentClasspath();
+        }
+        List<String> pathElements = new LinkedList<>();
+        pathElements.addAll(Utils.getFullJars(stormLibDir));
+        pathElements.addAll(Utils.getFullJars(stormExtlibDir));
+        pathElements.add(extcp);
+        pathElements.add(stormConfDir);
+
+        return StringUtils.join(pathElements,
+                System.getProperty("path.separator"));
+    }
+
+    public static String addToClasspath(String classpath,
+                Collection<String> paths) {
+        return _instance.addToClasspathImpl(classpath, paths);
+    }
+
+    public String addToClasspathImpl(String classpath,
+                Collection<String> paths) {
+        if (paths == null || paths.isEmpty()) {
+            return classpath;
+        }
+        List<String> l = new LinkedList<>();
+        l.add(classpath);
+        l.addAll(paths);
+        return StringUtils.join(l, System.getProperty("path.separator"));
+    }
+}