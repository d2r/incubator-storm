/**
 * Licensed to the Apache Software Foundation (ASF) under one
 * or more contributor license agreements.  See the NOTICE file
 * distributed with this work for additional information
 * regarding copyright ownership.  The ASF licenses this file
 * to you under the Apache License, Version 2.0 (the
 * "License"); you may not use this file except in compliance
 * with the License.  You may obtain a copy of the License at
 *
 * http://www.apache.org/licenses/LICENSE-2.0
 *
 * Unless required by applicable law or agreed to in writing, software
 * distributed under the License is distributed on an "AS IS" BASIS,
 * WITHOUT WARRANTIES OR CONDITIONS OF ANY KIND, either express or implied.
 * See the License for the specific language governing permissions and
 * limitations under the License.
 */
package org.apache.storm.utils;

import org.apache.commons.io.FileUtils;
import org.apache.storm.Config;
import org.apache.storm.blobstore.BlobStore;
import org.apache.storm.blobstore.BlobStoreAclHandler;
import org.apache.storm.blobstore.ClientBlobStore;
import org.apache.storm.blobstore.InputStreamWithMeta;
import org.apache.storm.blobstore.LocalFsBlobStore;
import org.apache.storm.daemon.JarTransformer;
import org.apache.storm.generated.*;
import org.apache.storm.localizer.Localizer;
import org.apache.storm.nimbus.NimbusInfo;
import org.apache.storm.serialization.DefaultSerializationDelegate;
import org.apache.storm.serialization.SerializationDelegate;
import clojure.lang.RT;
import com.google.common.annotations.VisibleForTesting;
import org.apache.commons.compress.archivers.tar.TarArchiveEntry;
import org.apache.commons.compress.archivers.tar.TarArchiveInputStream;
import org.apache.commons.io.input.ClassLoaderObjectInputStream;
import org.apache.commons.lang.StringUtils;
import org.apache.curator.ensemble.exhibitor.DefaultExhibitorRestClient;
import org.apache.curator.ensemble.exhibitor.ExhibitorEnsembleProvider;
import org.apache.curator.ensemble.exhibitor.Exhibitors;
import org.apache.curator.framework.CuratorFramework;
import org.apache.curator.framework.CuratorFrameworkFactory;
import org.apache.thrift.TBase;
import org.apache.thrift.TDeserializer;
import org.apache.thrift.TException;
import org.apache.thrift.TSerializer;
import org.apache.zookeeper.ZooDefs;
import org.apache.zookeeper.data.ACL;
import org.apache.zookeeper.data.Id;
import org.json.simple.JSONValue;
import org.json.simple.parser.ParseException;
import org.slf4j.Logger;
import org.slf4j.LoggerFactory;
import org.yaml.snakeyaml.Yaml;
import org.yaml.snakeyaml.constructor.SafeConstructor;

import java.io.BufferedInputStream;
import java.io.BufferedOutputStream;
import java.io.BufferedReader;
import java.io.ByteArrayInputStream;
import java.io.ByteArrayOutputStream;
import java.io.File;
import java.io.FileInputStream;
import java.io.FileOutputStream;
import java.io.FileReader;
import java.io.FilenameFilter;
import java.io.IOException;
import java.io.InputStream;
import java.io.InputStreamReader;
import java.io.ObjectInputStream;
import java.io.ObjectOutputStream;
import java.io.OutputStream;
import java.io.OutputStreamWriter;
import java.io.PrintStream;
import java.io.RandomAccessFile;
import java.io.Serializable;
import java.net.InetAddress;
import java.net.URL;
import java.net.URLDecoder;
import java.net.UnknownHostException;
import java.nio.ByteBuffer;
import java.nio.file.FileSystems;
import java.nio.file.Files;
import java.nio.file.Path;
import java.nio.file.Paths;
import java.nio.file.attribute.PosixFilePermission;
import java.util.ArrayList;
import java.util.Arrays;
import java.util.Collection;
import java.util.Enumeration;
import java.util.HashMap;
import java.util.HashSet;
import java.util.Iterator;
import java.util.LinkedList;
import java.util.List;
import java.util.Map;
import java.util.Set;
import java.util.TreeMap;
import java.util.UUID;
import java.util.Vector;
import java.util.jar.JarEntry;
import java.util.jar.JarFile;
import java.util.regex.Matcher;
import java.util.regex.Pattern;
import java.util.zip.GZIPInputStream;
import java.util.zip.GZIPOutputStream;
import java.util.zip.ZipEntry;
import java.util.zip.ZipFile;

public class Utils {
    // A singleton instance allows us to mock delegated static methods in our
    // tests by subclassing.
    private static final Utils INSTANCE = new Utils();
    private static Utils _instance = INSTANCE;

    /**
     * Provide an instance of this class for delegates to use.  To mock out
     * delegated methods, provide an instance of a subclass that overrides the
     * implementation of the delegated method.
     * @param u a Utils instance
     */
    public static void setInstance(Utils u) {
        _instance = u;
    }

    /**
     * Resets the singleton instance to the default. This is helpful to reset
     * the class to its original functionality when mocking is no longer
     * desired.
     */
    public static void resetInstance() {
        _instance = INSTANCE;
    }

    private static final Logger LOG = LoggerFactory.getLogger(Utils.class);
    public static final String DEFAULT_STREAM_ID = "default";
    public static final String DEFAULT_BLOB_VERSION_SUFFIX = ".version";
    public static final String CURRENT_BLOB_SUFFIX_ID = "current";
    public static final String DEFAULT_CURRENT_BLOB_SUFFIX = "." + CURRENT_BLOB_SUFFIX_ID;
    private static ThreadLocal<TSerializer> threadSer = new ThreadLocal<TSerializer>();
    private static ThreadLocal<TDeserializer> threadDes = new ThreadLocal<TDeserializer>();

    private static SerializationDelegate serializationDelegate;
    private static ClassLoader cl = ClassLoader.getSystemClassLoader();

    static {
        Map conf = readStormConfig();
        serializationDelegate = getSerializationDelegate(conf);
    }

    public static Object newInstance(String klass) {
        try {
            Class c = Class.forName(klass);
            return c.newInstance();
        } catch (Exception e) {
            throw new RuntimeException(e);
        }
    }

    public static JarTransformer jarTransformer(String klass) {
        JarTransformer ret = null;
        if (klass != null) {
            ret = (JarTransformer)newInstance(klass);
        }
        return ret;
    }

    public static byte[] serialize(Object obj) {
        return serializationDelegate.serialize(obj);
    }

    public static <T> T deserialize(byte[] serialized, Class<T> clazz) {
        return serializationDelegate.deserialize(serialized, clazz);
    }

    public static <T> T thriftDeserialize(Class c, byte[] b, int offset, int length) {
        try {
            T ret = (T) c.newInstance();
            TDeserializer des = getDes();
            des.deserialize((TBase)ret, b, offset, length);
            return ret;
        } catch (Exception e) {
            throw new RuntimeException(e);
        }
    }

    public static byte[] javaSerialize(Object obj) {
        try {
            ByteArrayOutputStream bos = new ByteArrayOutputStream();
            ObjectOutputStream oos = new ObjectOutputStream(bos);
            oos.writeObject(obj);
            oos.close();
            return bos.toByteArray();
        } catch (IOException e) {
            throw new RuntimeException(e);
        }
    }

    public static <T> T javaDeserialize(byte[] serialized, Class<T> clazz) {
        try {
            ByteArrayInputStream bis = new ByteArrayInputStream(serialized);
            ObjectInputStream ois = new ClassLoaderObjectInputStream(cl, bis);
            Object ret = ois.readObject();
            ois.close();
            return (T)ret;
        } catch (IOException ioe) {
            throw new RuntimeException(ioe);
        } catch (ClassNotFoundException e) {
            throw new RuntimeException(e);
        }
    }

    public static byte[] gzip(byte[] data) {
        try {
            ByteArrayOutputStream bos = new ByteArrayOutputStream();
            GZIPOutputStream out = new GZIPOutputStream(bos);
            out.write(data);
            out.close();
            return bos.toByteArray();
        } catch (IOException e) {
            throw new RuntimeException(e);
        }
    }

    public static byte[] gunzip(byte[] data) {
        try {
            ByteArrayOutputStream bos = new ByteArrayOutputStream();
            ByteArrayInputStream bis = new ByteArrayInputStream(data);
            GZIPInputStream in = new GZIPInputStream(bis);
            byte[] buffer = new byte[1024];
            int len = 0;
            while ((len = in.read(buffer)) >= 0) {
                bos.write(buffer, 0, len);
            }
            in.close();
            bos.close();
            return bos.toByteArray();
        } catch (IOException e) {
            throw new RuntimeException(e);
        }
    }

    public static byte[] toCompressedJsonConf(Map<String, Object> stormConf) {
        try {
            ByteArrayOutputStream bos = new ByteArrayOutputStream();
            OutputStreamWriter out = new OutputStreamWriter(new GZIPOutputStream(bos));
            JSONValue.writeJSONString(stormConf, out);
            out.close();
            return bos.toByteArray();
        } catch (IOException e) {
            throw new RuntimeException(e);
        }
    }

    public static Map<String, Object> fromCompressedJsonConf(byte[] serialized) {
        try {
            ByteArrayInputStream bis = new ByteArrayInputStream(serialized);
            InputStreamReader in = new InputStreamReader(new GZIPInputStream(bis));
            Object ret = JSONValue.parseWithException(in);
            in.close();
            return (Map<String,Object>)ret;
        } catch (IOException ioe) {
            throw new RuntimeException(ioe);
        } catch (ParseException e) {
            throw new RuntimeException(e);
        }
    }

    public static <T> String join(Iterable<T> coll, String sep) {
        Iterator<T> it = coll.iterator();
        StringBuilder ret = new StringBuilder();
        while(it.hasNext()) {
            ret.append(it.next());
            if(it.hasNext()) {
                ret.append(sep);
            }
        }
        return ret.toString();
    }

    public static void sleep(long millis) {
        try {
            Time.sleep(millis);
        } catch(InterruptedException e) {
            throw new RuntimeException(e);
        }
    }

    public static List<URL> findResources(String name) {
        try {
            Enumeration<URL> resources = Thread.currentThread().getContextClassLoader().getResources(name);
            List<URL> ret = new ArrayList<URL>();
            while (resources.hasMoreElements()) {
                ret.add(resources.nextElement());
            }
            return ret;
        } catch(IOException e) {
            throw new RuntimeException(e);
        }
    }

    public static Map findAndReadConfigFile(String name, boolean mustExist) {
        InputStream in = null;
        boolean confFileEmpty = false;
        try {
            in = getConfigFileInputStream(name);
            if (null != in) {
                Yaml yaml = new Yaml(new SafeConstructor());
                Map ret = (Map) yaml.load(new InputStreamReader(in));
                if (null != ret) {
                    return new HashMap(ret);
                } else {
                    confFileEmpty = true;
                }
            }

            if (mustExist) {
                if(confFileEmpty)
                    throw new RuntimeException("Config file " + name + " doesn't have any valid storm configs");
                else
                    throw new RuntimeException("Could not find config file on classpath " + name);
            } else {
                return new HashMap();
            }
        } catch (IOException e) {
            throw new RuntimeException(e);
        } finally {
            if (null != in) {
                try {
                    in.close();
                } catch (IOException e) {
                    throw new RuntimeException(e);
                }
            }
        }
    }

    private static InputStream getConfigFileInputStream(String configFilePath)
            throws IOException {
        if (null == configFilePath) {
            throw new IOException(
                    "Could not find config file, name not specified");
        }

        HashSet<URL> resources = new HashSet<URL>(findResources(configFilePath));
        if (resources.isEmpty()) {
            File configFile = new File(configFilePath);
            if (configFile.exists()) {
                return new FileInputStream(configFile);
            }
        } else if (resources.size() > 1) {
            throw new IOException(
                    "Found multiple " + configFilePath
                            + " resources. You're probably bundling the Storm jars with your topology jar. "
                            + resources);
        } else {
            LOG.debug("Using "+configFilePath+" from resources");
            URL resource = resources.iterator().next();
            return resource.openStream();
        }
        return null;
    }


    public static Map findAndReadConfigFile(String name) {
        return findAndReadConfigFile(name, true);
    }

    public static Map readDefaultConfig() {
        return findAndReadConfigFile("defaults.yaml", true);
    }

    public static Map readCommandLineOpts() {
        Map ret = new HashMap();
        String commandOptions = System.getProperty("storm.options");
        if (commandOptions != null) {
            String[] configs = commandOptions.split(",");
            for (String config : configs) {
                config = URLDecoder.decode(config);
                String[] options = config.split("=", 2);
                if (options.length == 2) {
                    Object val = options[1];
                    try {
                        val = JSONValue.parseWithException(options[1]);
                    } catch (ParseException ignored) {
                        //fall back to string, which is already set
                    }
                    ret.put(options[0], val);
                }
            }
        }
        return ret;
    }

    public static Map readStormConfig() {
        Map ret = readDefaultConfig();
        String confFile = System.getProperty("storm.conf.file");
        Map storm;
        if (confFile == null || confFile.equals("")) {
            storm = findAndReadConfigFile("storm.yaml", false);
        } else {
            storm = findAndReadConfigFile(confFile, true);
        }
        ret.putAll(storm);
        ret.putAll(readCommandLineOpts());
        return ret;
    }

    private static Object normalizeConf(Object conf) {
        if (conf == null) return new HashMap();
        if (conf instanceof Map) {
            Map<Object, Object> confMap = new HashMap((Map) conf);
            for (Map.Entry<Object, Object> entry : confMap.entrySet()) {
                confMap.put(entry.getKey(), normalizeConf(entry.getValue()));
            }
            return confMap;
        } else if (conf instanceof List) {
            List confList =  new ArrayList((List) conf);
            for (int i = 0; i < confList.size(); i++) {
                Object val = confList.get(i);
                confList.set(i, normalizeConf(val));
            }
            return confList;
        } else if (conf instanceof Integer) {
            return ((Integer) conf).longValue();
        } else if (conf instanceof Float) {
            return ((Float) conf).doubleValue();
        } else {
            return conf;
        }
    }

    public static boolean isValidConf(Map<String, Object> stormConf) {
        return normalizeConf(stormConf).equals(normalizeConf((Map) JSONValue.parse(JSONValue.toJSONString(stormConf))));
    }

    public static Object getSetComponentObject(ComponentObject obj) {
        if (obj.getSetField() == ComponentObject._Fields.SERIALIZED_JAVA) {
            return Utils.javaDeserialize(obj.get_serialized_java(), Serializable.class);
        } else if (obj.getSetField() == ComponentObject._Fields.JAVA_OBJECT) {
            return obj.get_java_object();
        } else {
            return obj.get_shell();
        }
    }

    public static <S, T> T get(Map<S, T> m, S key, T def) {
        T ret = m.get(key);
        if (ret == null) {
            ret = def;
        }
        return ret;
    }

    public static List<Object> tuple(Object... values) {
        List<Object> ret = new ArrayList<Object>();
        for (Object v : values) {
            ret.add(v);
        }
        return ret;
    }


    public static Localizer createLocalizer(Map conf, String baseDir) {
        return new Localizer(conf, baseDir);
    }

    public static ClientBlobStore getClientBlobStoreForSupervisor(Map conf) {
        ClientBlobStore store = (ClientBlobStore) newInstance(
                (String) conf.get(Config.SUPERVISOR_BLOBSTORE));
        store.prepare(conf);
        return store;
    }

    public static BlobStore getNimbusBlobStore(Map conf, NimbusInfo nimbusInfo) {
        return getNimbusBlobStore(conf, null, nimbusInfo);
    }

    public static BlobStore getNimbusBlobStore(Map conf, String baseDir, NimbusInfo nimbusInfo) {
        String type = (String)conf.get(Config.NIMBUS_BLOBSTORE);
        if (type == null) {
            type = LocalFsBlobStore.class.getName();
        }
        BlobStore store = (BlobStore) newInstance(type);
        HashMap nconf = new HashMap(conf);
        // only enable cleanup of blobstore on nimbus
        nconf.put(Config.BLOBSTORE_CLEANUP_ENABLE, Boolean.TRUE);
        store.prepare(nconf, baseDir, nimbusInfo);
        return store;
    }

    /**
     * Meant to be called only by the supervisor for stormjar/stormconf/stormcode files.
     * @param key
     * @param localFile
     * @param cb
     * @throws AuthorizationException
     * @throws KeyNotFoundException
     * @throws IOException
     */
    public static void downloadResourcesAsSupervisor(String key, String localFile,
                                                     ClientBlobStore cb) throws AuthorizationException, KeyNotFoundException, IOException {
        final int MAX_RETRY_ATTEMPTS = 2;
        final int ATTEMPTS_INTERVAL_TIME = 100;
        for (int retryAttempts = 0; retryAttempts < MAX_RETRY_ATTEMPTS; retryAttempts++) {
            if (downloadResourcesAsSupervisorAttempt(cb, key, localFile)) {
                break;
            }
            Utils.sleep(ATTEMPTS_INTERVAL_TIME);
        }
    }

    public static ClientBlobStore getClientBlobStore(Map conf) {
        ClientBlobStore store = (ClientBlobStore) Utils.newInstance((String) conf.get(Config.CLIENT_BLOBSTORE));
        store.prepare(conf);
        return store;
    }

    private static boolean downloadResourcesAsSupervisorAttempt(ClientBlobStore cb, String key, String localFile) {
        boolean isSuccess = false;
        FileOutputStream out = null;
        InputStreamWithMeta in = null;
        try {
            out = new FileOutputStream(localFile);
            in = cb.getBlob(key);
            long fileSize = in.getFileLength();

            byte[] buffer = new byte[1024];
            int len;
            int downloadFileSize = 0;
            while ((len = in.read(buffer)) >= 0) {
                out.write(buffer, 0, len);
                downloadFileSize += len;
            }

            isSuccess = (fileSize == downloadFileSize);
        } catch (TException | IOException e) {
            LOG.error("An exception happened while downloading {} from blob store.", localFile, e);
        } finally {
            try {
                if (out != null) {
                    out.close();
                }
            } catch (IOException ignored) {}
            try {
                if (in != null) {
                    in.close();
                }
            } catch (IOException ignored) {}
        }
        if (!isSuccess) {
            try {
                Files.deleteIfExists(Paths.get(localFile));
            } catch (IOException ex) {
                LOG.error("Failed trying to delete the partially downloaded {}", localFile, ex);
            }
        }
        return isSuccess;
    }

    public static boolean checkFileExists(String path) {
        return Files.exists(new File(path).toPath());
    }

    public static boolean checkFileExists(String dir, String file) {
        return Files.exists(new File(dir, file).toPath());
    }

    public static long nimbusVersionOfBlob(String key, ClientBlobStore cb) throws AuthorizationException, KeyNotFoundException {
        long nimbusBlobVersion = 0;
        ReadableBlobMeta metadata = cb.getBlobMeta(key);
        nimbusBlobVersion = metadata.get_version();
        return nimbusBlobVersion;
    }

    public static String getFileOwner(String path) throws IOException {
        return Files.getOwner(FileSystems.getDefault().getPath(path)).getName();
    }

    public static long localVersionOfBlob(String localFile) {
        File f = new File(localFile + DEFAULT_BLOB_VERSION_SUFFIX);
        long currentVersion = 0;
        if (f.exists() && !(f.isDirectory())) {
            BufferedReader br = null;
            try {
                br = new BufferedReader(new FileReader(f));
                String line = br.readLine();
                currentVersion = Long.parseLong(line);
            } catch (IOException e) {
                throw new RuntimeException(e);
            } finally {
                try {
                    if (br != null) {
                        br.close();
                    }
                } catch (Exception ignore) {
                    LOG.error("Exception trying to cleanup", ignore);
                }
            }
            return currentVersion;
        } else {
            return -1;
        }
    }

    public static String constructBlobWithVersionFileName(String fileName, long version) {
        return fileName + "." + version;
    }

    public static String constructBlobCurrentSymlinkName(String fileName) {
        return fileName + Utils.DEFAULT_CURRENT_BLOB_SUFFIX;
    }

    public static String constructVersionFileName(String fileName) {
        return fileName + Utils.DEFAULT_BLOB_VERSION_SUFFIX;
    }
    // only works on operating  systems that support posix
    public static void restrictPermissions(String baseDir) {
        try {
            Set<PosixFilePermission> perms = new HashSet<PosixFilePermission>(
                    Arrays.asList(PosixFilePermission.OWNER_READ, PosixFilePermission.OWNER_WRITE,
                            PosixFilePermission.OWNER_EXECUTE, PosixFilePermission.GROUP_READ,
                            PosixFilePermission.GROUP_EXECUTE));
            Files.setPosixFilePermissions(FileSystems.getDefault().getPath(baseDir), perms);
        } catch (IOException e) {
            throw new RuntimeException(e);
        }
    }


    public static synchronized clojure.lang.IFn loadClojureFn(String namespace, String name) {
        try {
            clojure.lang.Compiler.eval(RT.readString("(require '" + namespace + ")"));
        } catch (Exception e) {
            //if playing from the repl and defining functions, file won't exist
        }
        return (clojure.lang.IFn) RT.var(namespace, name).deref();
    }

    public static boolean isSystemId(String id) {
        return id.startsWith("__");
    }

    public static <K, V> Map<V, K> reverseMap(Map<K, V> map) {
        Map<V, K> ret = new HashMap<V, K>();
        for (Map.Entry<K, V> entry : map.entrySet()) {
            ret.put(entry.getValue(), entry.getKey());
        }
        return ret;
    }

    public static ComponentCommon getComponentCommon(StormTopology topology, String id) {
        if (topology.get_spouts().containsKey(id)) {
            return topology.get_spouts().get(id).get_common();
        }
        if (topology.get_bolts().containsKey(id)) {
            return topology.get_bolts().get(id).get_common();
        }
        if (topology.get_state_spouts().containsKey(id)) {
            return topology.get_state_spouts().get(id).get_common();
        }
        throw new IllegalArgumentException("Could not find component with id " + id);
    }

    public static List<String> getStrings(final Object o) {
        if (o == null) {
            return new ArrayList<String>();
        } else if (o instanceof String) {
            return new ArrayList<String>() {{ add((String) o); }};
        } else if (o instanceof Collection) {
            List<String> answer = new ArrayList<String>();
            for (Object v : (Collection) o) {
                answer.add(v.toString());
            }
            return answer;
        } else {
            throw new IllegalArgumentException("Don't know how to convert to string list");
        }
    }

    public static String getString(Object o) {
        if (null == o) {
            throw new IllegalArgumentException("Don't know how to convert null to String");
        }
        return o.toString();
    }

    public static Integer getInt(Object o) {
        Integer result = getInt(o, null);
        if (null == result) {
            throw new IllegalArgumentException("Don't know how to convert null to int");
        }
        return result;
    }

    private static TDeserializer getDes() {
        TDeserializer des = threadDes.get();
        if(des == null) {
            des = new TDeserializer();
            threadDes.set(des);
        }
        return des;
    }

    public static byte[] thriftSerialize(TBase t) {
        try {
            TSerializer ser = threadSer.get();
            if (ser == null) {
                ser = new TSerializer();
                threadSer.set(ser);
            }
            return ser.serialize(t);
        } catch (TException e) {
            LOG.error("Failed to serialize to thrift: ", e);
            throw new RuntimeException(e);
        }
    }

    public static <T> T thriftDeserialize(Class c, byte[] b) {
        try {
            return Utils.thriftDeserialize(c, b, 0, b.length);
        } catch (Exception e) {
            throw new RuntimeException(e);
        }
    }

    public static Integer getInt(Object o, Integer defaultValue) {
        if (null == o) {
            return defaultValue;
        }

        if (o instanceof Integer ||
                o instanceof Short ||
                o instanceof Byte) {
            return ((Number) o).intValue();
        } else if (o instanceof Long) {
            final long l = (Long) o;
            if (l <= Integer.MAX_VALUE && l >= Integer.MIN_VALUE) {
                return (int) l;
            }
        } else if (o instanceof String) {
            return Integer.parseInt((String) o);
        }

        throw new IllegalArgumentException("Don't know how to convert " + o + " to int");
    }

    public static Double getDouble(Object o) {
        Double result = getDouble(o, null);
        if (null == result) {
            throw new IllegalArgumentException("Don't know how to convert null to double");
        }
        return result;
    }

    public static Double getDouble(Object o, Double defaultValue) {
        if (null == o) {
            return defaultValue;
        }
        if (o instanceof Number) {
            return ((Number) o).doubleValue();
        } else {
            throw new IllegalArgumentException("Don't know how to convert " + o + " + to double");
        }
    }

    public static boolean getBoolean(Object o, boolean defaultValue) {
        if (null == o) {
            return defaultValue;
        }
        if (o instanceof Boolean) {
            return (Boolean) o;
        } else {
            throw new IllegalArgumentException("Don't know how to convert " + o + " + to boolean");
        }
    }

    public static String getString(Object o, String defaultValue) {
        if (null == o) {
            return defaultValue;
        }
        if (o instanceof String) {
            return (String) o;
        } else {
            throw new IllegalArgumentException("Don't know how to convert " + o + " + to String");
        }
    }

    public static long secureRandomLong() {
        return UUID.randomUUID().getLeastSignificantBits();
    }

    /**
     * Unpack matching files from a jar. Entries inside the jar that do
     * not match the given pattern will be skipped.
     *
     * @param jarFile the .jar file to unpack
     * @param toDir the destination directory into which to unpack the jar
     */
    public static void unJar(File jarFile, File toDir)
            throws IOException {
        JarFile jar = new JarFile(jarFile);
        try {
            Enumeration<JarEntry> entries = jar.entries();
            while (entries.hasMoreElements()) {
                final JarEntry entry = entries.nextElement();
                if (!entry.isDirectory()) {
                    InputStream in = jar.getInputStream(entry);
                    try {
                        File file = new File(toDir, entry.getName());
                        ensureDirectory(file.getParentFile());
                        OutputStream out = new FileOutputStream(file);
                        try {
                            copyBytes(in, out, 8192);
                        } finally {
                            out.close();
                        }
                    } finally {
                        in.close();
                    }
                }
            }
        } finally {
            jar.close();
        }
    }

    /**
     * Copies from one stream to another.
     *
     * @param in InputStream to read from
     * @param out OutputStream to write to
     * @param buffSize the size of the buffer
     */
    public static void copyBytes(InputStream in, OutputStream out, int buffSize)
            throws IOException {
        PrintStream ps = out instanceof PrintStream ? (PrintStream)out : null;
        byte buf[] = new byte[buffSize];
        int bytesRead = in.read(buf);
        while (bytesRead >= 0) {
            out.write(buf, 0, bytesRead);
            if ((ps != null) && ps.checkError()) {
                throw new IOException("Unable to write to output stream.");
            }
            bytesRead = in.read(buf);
        }
    }

    /**
     * Ensure the existence of a given directory.
     *
     * @throws IOException if it cannot be created and does not already exist
     */
    private static void ensureDirectory(File dir) throws IOException {
        if (!dir.mkdirs() && !dir.isDirectory()) {
            throw new IOException("Mkdirs failed to create " +
                    dir.toString());
        }
    }

    /**
     * Given a Tar File as input it will untar the file in a the untar directory
     * passed as the second parameter
     * <p/>
     * This utility will untar ".tar" files and ".tar.gz","tgz" files.
     *
     * @param inFile   The tar file as input.
     * @param untarDir The untar directory where to untar the tar file.
     * @throws IOException
     */
    public static void unTar(File inFile, File untarDir) throws IOException {
        if (!untarDir.mkdirs()) {
            if (!untarDir.isDirectory()) {
                throw new IOException("Mkdirs failed to create " + untarDir);
            }
        }

        boolean gzipped = inFile.toString().endsWith("gz");
        if (onWindows()) {
            // Tar is not native to Windows. Use simple Java based implementation for
            // tests and simple tar archives
            unTarUsingJava(inFile, untarDir, gzipped);
        } else {
            // spawn tar utility to untar archive for full fledged unix behavior such
            // as resolving symlinks in tar archives
            unTarUsingTar(inFile, untarDir, gzipped);
        }
    }

    private static void unTarUsingTar(File inFile, File untarDir,
                                      boolean gzipped) throws IOException {
        StringBuffer untarCommand = new StringBuffer();
        if (gzipped) {
            untarCommand.append(" gzip -dc '");
            untarCommand.append(inFile.toString());
            untarCommand.append("' | (");
        }
        untarCommand.append("cd '");
        untarCommand.append(untarDir.toString());
        untarCommand.append("' ; ");
        untarCommand.append("tar -xf ");

        if (gzipped) {
            untarCommand.append(" -)");
        } else {
            untarCommand.append(inFile.toString());
        }
        String[] shellCmd = {"bash", "-c", untarCommand.toString()};
        ShellUtils.ShellCommandExecutor shexec = new ShellUtils.ShellCommandExecutor(shellCmd);
        shexec.execute();
        int exitcode = shexec.getExitCode();
        if (exitcode != 0) {
            throw new IOException("Error untarring file " + inFile +
                    ". Tar process exited with exit code " + exitcode);
        }
    }

    private static void unTarUsingJava(File inFile, File untarDir,
                                       boolean gzipped) throws IOException {
        InputStream inputStream = null;
        TarArchiveInputStream tis = null;
        try {
            if (gzipped) {
                inputStream = new BufferedInputStream(new GZIPInputStream(
                        new FileInputStream(inFile)));
            } else {
                inputStream = new BufferedInputStream(new FileInputStream(inFile));
            }
            tis = new TarArchiveInputStream(inputStream);
            for (TarArchiveEntry entry = tis.getNextTarEntry(); entry != null; ) {
                unpackEntries(tis, entry, untarDir);
                entry = tis.getNextTarEntry();
            }
        } finally {
            cleanup(tis, inputStream);
        }
    }

    /**
     * Close the Closeable objects and <b>ignore</b> any {@link IOException} or
     * null pointers. Must only be used for cleanup in exception handlers.
     *
     * @param closeables the objects to close
     */
    private static void cleanup(java.io.Closeable... closeables) {
        for (java.io.Closeable c : closeables) {
            if (c != null) {
                try {
                    c.close();
                } catch (IOException e) {
                    LOG.debug("Exception in closing " + c, e);

                }
            }
        }
    }

    private static void unpackEntries(TarArchiveInputStream tis,
                                      TarArchiveEntry entry, File outputDir) throws IOException {
        if (entry.isDirectory()) {
            File subDir = new File(outputDir, entry.getName());
            if (!subDir.mkdirs() && !subDir.isDirectory()) {
                throw new IOException("Mkdirs failed to create tar internal dir "
                        + outputDir);
            }
            for (TarArchiveEntry e : entry.getDirectoryEntries()) {
                unpackEntries(tis, e, subDir);
            }
            return;
        }
        File outputFile = new File(outputDir, entry.getName());
        if (!outputFile.getParentFile().exists()) {
            if (!outputFile.getParentFile().mkdirs()) {
                throw new IOException("Mkdirs failed to create tar internal dir "
                        + outputDir);
            }
        }
        int count;
        byte data[] = new byte[2048];
        BufferedOutputStream outputStream = new BufferedOutputStream(
                new FileOutputStream(outputFile));

        while ((count = tis.read(data)) != -1) {
            outputStream.write(data, 0, count);
        }
        outputStream.flush();
        outputStream.close();
    }

    public static boolean onWindows() {
        if (System.getenv("OS") != null) {
            return System.getenv("OS").equals("Windows_NT");
        }
        return false;
    }

    public static void unpack(File localrsrc, File dst) throws IOException {
        String lowerDst = localrsrc.getName().toLowerCase();
        if (lowerDst.endsWith(".jar")) {
            unJar(localrsrc, dst);
        } else if (lowerDst.endsWith(".zip")) {
            unZip(localrsrc, dst);
        } else if (lowerDst.endsWith(".tar.gz") ||
                lowerDst.endsWith(".tgz") ||
                lowerDst.endsWith(".tar")) {
            unTar(localrsrc, dst);
        } else {
            LOG.warn("Cannot unpack " + localrsrc);
            if (!localrsrc.renameTo(dst)) {
                throw new IOException("Unable to rename file: [" + localrsrc
                        + "] to [" + dst + "]");
            }
        }
        if (localrsrc.isFile()) {
            localrsrc.delete();
        }
    }

    public static boolean canUserReadBlob(ReadableBlobMeta meta, String user) {
        SettableBlobMeta settable = meta.get_settable();
        for (AccessControl acl : settable.get_acl()) {
            if (acl.get_type().equals(AccessControlType.OTHER) && (acl.get_access() & BlobStoreAclHandler.READ) > 0) {
                return true;
            }
            if (acl.get_name().equals(user) && (acl.get_access() & BlobStoreAclHandler.READ) > 0) {
                return true;
            }
        }
        return false;
    }

    public static CuratorFramework newCurator(Map conf, List<String> servers, Object port, String root) {
        return newCurator(conf, servers, port, root, null);
    }

    public static CuratorFramework newCurator(Map conf, List<String> servers, Object port, String root, ZookeeperAuthInfo auth) {
        List<String> serverPorts = new ArrayList<String>();
        for (String zkServer : servers) {
            serverPorts.add(zkServer + ":" + Utils.getInt(port));
        }
        String zkStr = StringUtils.join(serverPorts, ",") + root;
        CuratorFrameworkFactory.Builder builder = CuratorFrameworkFactory.builder();

        setupBuilder(builder, zkStr, conf, auth);

        return builder.build();
    }

    protected static void setupBuilder(CuratorFrameworkFactory.Builder builder, final String zkStr, Map conf, ZookeeperAuthInfo auth)
    {
        List<String> exhibitorServers = getStrings(conf.get(Config.STORM_EXHIBITOR_SERVERS));
        if (!exhibitorServers.isEmpty()) {
            // use exhibitor servers
            builder.ensembleProvider(new ExhibitorEnsembleProvider(
                new Exhibitors(exhibitorServers, Utils.getInt(conf.get(Config.STORM_EXHIBITOR_PORT)),
                    new Exhibitors.BackupConnectionStringProvider() {
                        @Override
                        public String getBackupConnectionString() throws Exception {
                            // use zk servers as backup if they exist
                            return zkStr;
                        }}),
                new DefaultExhibitorRestClient(),
                Utils.getString(conf.get(Config.STORM_EXHIBITOR_URIPATH)),
                Utils.getInt(conf.get(Config.STORM_EXHIBITOR_POLL)),
                new StormBoundedExponentialBackoffRetry(
                    Utils.getInt(conf.get(Config.STORM_EXHIBITOR_RETRY_INTERVAL)),
                    Utils.getInt(conf.get(Config.STORM_EXHIBITOR_RETRY_INTERVAL_CEILING)),
                    Utils.getInt(conf.get(Config.STORM_EXHIBITOR_RETRY_TIMES)))));
        } else {
            builder.connectString(zkStr);
        }
        builder
            .connectionTimeoutMs(Utils.getInt(conf.get(Config.STORM_ZOOKEEPER_CONNECTION_TIMEOUT)))
            .sessionTimeoutMs(Utils.getInt(conf.get(Config.STORM_ZOOKEEPER_SESSION_TIMEOUT)))
            .retryPolicy(new StormBoundedExponentialBackoffRetry(
                        Utils.getInt(conf.get(Config.STORM_ZOOKEEPER_RETRY_INTERVAL)),
                        Utils.getInt(conf.get(Config.STORM_ZOOKEEPER_RETRY_INTERVAL_CEILING)),
                        Utils.getInt(conf.get(Config.STORM_ZOOKEEPER_RETRY_TIMES))));

        if (auth != null && auth.scheme != null && auth.payload != null) {
            builder.authorization(auth.scheme, auth.payload);
        }
    }

    public static void testSetupBuilder(CuratorFrameworkFactory.Builder
                                                builder, String zkStr, Map conf, ZookeeperAuthInfo auth)
    {
        setupBuilder(builder, zkStr, conf, auth);
    }

    public static CuratorFramework newCurator(Map conf, List<String> servers, Object port, ZookeeperAuthInfo auth) {
        return newCurator(conf, servers, port, "", auth);
    }

    public static CuratorFramework newCuratorStarted(Map conf, List<String> servers, Object port, String root, ZookeeperAuthInfo auth) {
        CuratorFramework ret = newCurator(conf, servers, port, root, auth);
        ret.start();
        return ret;
    }

    public static CuratorFramework newCuratorStarted(Map conf, List<String> servers, Object port, ZookeeperAuthInfo auth) {
        CuratorFramework ret = newCurator(conf, servers, port, auth);
        ret.start();
        return ret;
    }

    public static TreeMap<Integer, Integer> integerDivided(int sum, int numPieces) {
        int base = sum / numPieces;
        int numInc = sum % numPieces;
        int numBases = numPieces - numInc;
        TreeMap<Integer, Integer> ret = new TreeMap<Integer, Integer>();
        ret.put(base, numBases);
        if (numInc != 0) {
            ret.put(base+1, numInc);
        }
        return ret;
    }

    public static byte[] toByteArray(ByteBuffer buffer) {
        byte[] ret = new byte[buffer.remaining()];
        buffer.get(ret, 0, ret.length);
        return ret;
    }

    public static void readAndLogStream(String prefix, InputStream in) {
        try {
            BufferedReader r = new BufferedReader(new InputStreamReader(in));
            String line = null;
            while ((line = r.readLine()) != null) {
                LOG.info("{}:{}", prefix, line);
            }
        } catch (IOException e) {
            LOG.warn("Error whiel trying to log stream", e);
        }
    }

    public static boolean exceptionCauseIsInstanceOf(Class klass, Throwable throwable) {
        Throwable t = throwable;
        while (t != null) {
            if (klass.isInstance(t)) {
                return true;
            }
            t = t.getCause();
        }
        return false;
    }

    /**
     * Is the cluster configured to interact with ZooKeeper in a secure way?
     * This only works when called from within Nimbus or a Supervisor process.
     * @param conf the storm configuration, not the topology configuration
     * @return true if it is configured else false.
     */
    public static boolean isZkAuthenticationConfiguredStormServer(Map conf) {
        return null != System.getProperty("java.security.auth.login.config")
                || (conf != null
                && conf.get(Config.STORM_ZOOKEEPER_AUTH_SCHEME) != null
                && !((String)conf.get(Config.STORM_ZOOKEEPER_AUTH_SCHEME)).isEmpty());
    }

    /**
     * Is the topology configured to have ZooKeeper authentication.
     * @param conf the topology configuration
     * @return true if ZK is configured else false
     */
    public static boolean isZkAuthenticationConfiguredTopology(Map conf) {
        return (conf != null
                && conf.get(Config.STORM_ZOOKEEPER_TOPOLOGY_AUTH_SCHEME) != null
                && !((String)conf.get(Config.STORM_ZOOKEEPER_TOPOLOGY_AUTH_SCHEME)).isEmpty());
    }

    public static List<ACL> getWorkerACL(Map conf) {
        //This is a work around to an issue with ZK where a sasl super user is not super unless there is an open SASL ACL so we are trying to give the correct perms
        if (!isZkAuthenticationConfiguredTopology(conf)) {
            return null;
        }
        String stormZKUser = (String)conf.get(Config.STORM_ZOOKEEPER_SUPERACL);
        if (stormZKUser == null) {
            throw new IllegalArgumentException("Authentication is enabled but "+Config.STORM_ZOOKEEPER_SUPERACL+" is not set");
        }
        String[] split = stormZKUser.split(":",2);
        if (split.length != 2) {
            throw new IllegalArgumentException(Config.STORM_ZOOKEEPER_SUPERACL+" does not appear to be in the form scheme:acl, i.e. sasl:storm-user");
        }
        ArrayList<ACL> ret = new ArrayList<ACL>(ZooDefs.Ids.CREATOR_ALL_ACL);
        ret.add(new ACL(ZooDefs.Perms.ALL, new Id(split[0], split[1])));
        return ret;
    }

    /**
     * Takes an input dir or file and returns the disk usage on that local directory.
     * Very basic implementation.
     *
     * @param dir The input dir to get the disk space of this local dir
     * @return The total disk space of the input local directory
     */
    public static long getDU(File dir) {
        long size = 0;
        if (!dir.exists())
            return 0;
        if (!dir.isDirectory()) {
            return dir.length();
        } else {
            File[] allFiles = dir.listFiles();
            if(allFiles != null) {
                for (int i = 0; i < allFiles.length; i++) {
                    boolean isSymLink;
                    try {
                        isSymLink = org.apache.commons.io.FileUtils.isSymlink(allFiles[i]);
                    } catch(IOException ioe) {
                        isSymLink = true;
                    }
                    if(!isSymLink) {
                        size += getDU(allFiles[i]);
                    }
                }
            }
            return size;
        }
    }

    public static String threadDump() {
        final StringBuilder dump = new StringBuilder();
        final java.lang.management.ThreadMXBean threadMXBean =  java.lang.management.ManagementFactory.getThreadMXBean();
        final java.lang.management.ThreadInfo[] threadInfos = threadMXBean.getThreadInfo(threadMXBean.getAllThreadIds(), 100);
        for (java.lang.management.ThreadInfo threadInfo : threadInfos) {
            dump.append('"');
            dump.append(threadInfo.getThreadName());
            dump.append("\" ");
            final Thread.State state = threadInfo.getThreadState();
            dump.append("\n   java.lang.Thread.State: ");
            dump.append(state);
            final StackTraceElement[] stackTraceElements = threadInfo.getStackTrace();
            for (final StackTraceElement stackTraceElement : stackTraceElements) {
                dump.append("\n        at ");
                dump.append(stackTraceElement);
            }
            dump.append("\n\n");
        }
        return dump.toString();
    }

    // Assumes caller is synchronizing
    private static SerializationDelegate getSerializationDelegate(Map stormConf) {
        String delegateClassName = (String)stormConf.get(Config.STORM_META_SERIALIZATION_DELEGATE);
        SerializationDelegate delegate;
        try {
            Class delegateClass = Class.forName(delegateClassName);
            delegate = (SerializationDelegate) delegateClass.newInstance();
        } catch (ClassNotFoundException e) {
            LOG.error("Failed to construct serialization delegate, falling back to default", e);
            delegate = new DefaultSerializationDelegate();
        } catch (InstantiationException e) {
            LOG.error("Failed to construct serialization delegate, falling back to default", e);
            delegate = new DefaultSerializationDelegate();
        } catch (IllegalAccessException e) {
            LOG.error("Failed to construct serialization delegate, falling back to default", e);
            delegate = new DefaultSerializationDelegate();
        }
        delegate.prepare(stormConf);
        return delegate;
    }

    public static void handleUncaughtException(Throwable t) {
        if (t != null && t instanceof Error) {
            if (t instanceof OutOfMemoryError) {
                try {
                    System.err.println("Halting due to Out Of Memory Error..." + Thread.currentThread().getName());
                } catch (Throwable err) {
                    //Again we don't want to exit because of logging issues.
                }
                Runtime.getRuntime().halt(-1);
            } else {
                //Running in daemon mode, we would pass Error to calling thread.
                throw (Error) t;
            }
        }
    }

    /**
     * Given a File input it will unzip the file in a the unzip directory
     * passed as the second parameter
     * @param inFile The zip file as input
     * @param unzipDir The unzip directory where to unzip the zip file.
     * @throws IOException
     */
    public static void unZip(File inFile, File unzipDir) throws IOException {
        Enumeration<? extends ZipEntry> entries;
        ZipFile zipFile = new ZipFile(inFile);

        try {
            entries = zipFile.entries();
            while (entries.hasMoreElements()) {
                ZipEntry entry = entries.nextElement();
                if (!entry.isDirectory()) {
                    InputStream in = zipFile.getInputStream(entry);
                    try {
                        File file = new File(unzipDir, entry.getName());
                        if (!file.getParentFile().mkdirs()) {
                            if (!file.getParentFile().isDirectory()) {
                                throw new IOException("Mkdirs failed to create " +
                                        file.getParentFile().toString());
                            }
                        }
                        OutputStream out = new FileOutputStream(file);
                        try {
                            byte[] buffer = new byte[8192];
                            int i;
                            while ((i = in.read(buffer)) != -1) {
                                out.write(buffer, 0, i);
                            }
                        } finally {
                            out.close();
                        }
                    } finally {
                        in.close();
                    }
                }
            }
        } finally {
            zipFile.close();
        }
    }

    /**
     * Given a zip File input it will return its size
     * Only works for zip files whose uncompressed size is less than 4 GB,
     * otherwise returns the size module 2^32, per gzip specifications
     * @param myFile The zip file as input
     * @throws IOException
     * @return zip file size as a long
     */
    public static long zipFileSize(File myFile) throws IOException{
        RandomAccessFile raf = new RandomAccessFile(myFile, "r");
        raf.seek(raf.length() - 4);
        long b4 = raf.read();
        long b3 = raf.read();
        long b2 = raf.read();
        long b1 = raf.read();
        long val = (b1 << 24) | (b2 << 16) + (b3 << 8) + b4;
        raf.close();
        return val;
    }

    public static double zeroIfNaNOrInf(double x) {
        return (Double.isNaN(x) || Double.isInfinite(x)) ? 0.0 : x;
    }

    /**
     * parses the arguments to extract jvm heap memory size in MB.
     * @param input
     * @param defaultValue
     * @return the value of the JVM heap memory setting (in MB) in a java command.
     */
    public static Double parseJvmHeapMemByChildOpts(String input, Double defaultValue) {
        if (input != null) {
            Pattern optsPattern = Pattern.compile("Xmx[0-9]+[mkgMKG]");
            Matcher m = optsPattern.matcher(input);
            String memoryOpts = null;
            while (m.find()) {
                memoryOpts = m.group();
            }
            if (memoryOpts != null) {
                int unit = 1;
                if (memoryOpts.toLowerCase().endsWith("k")) {
                    unit = 1024;
                } else if (memoryOpts.toLowerCase().endsWith("m")) {
                    unit = 1024 * 1024;
                } else if (memoryOpts.toLowerCase().endsWith("g")) {
                    unit = 1024 * 1024 * 1024;
                }
                memoryOpts = memoryOpts.replaceAll("[a-zA-Z]", "");
                Double result =  Double.parseDouble(memoryOpts) * unit / 1024.0 / 1024.0;
                return (result < 1.0) ? 1.0 : result;
            } else {
                return defaultValue;
            }
        } else {
            return defaultValue;
        }
    }

    @VisibleForTesting
    public static void setClassLoaderForJavaDeSerialize(ClassLoader cl) {
        Utils.cl = cl;
    }

    @VisibleForTesting
    public static void resetClassLoaderForJavaDeSerialize() {
        Utils.cl = ClassLoader.getSystemClassLoader();
    }

    public static TopologyInfo getTopologyInfo(String name, String asUser, Map stormConf) {
        NimbusClient client = NimbusClient.getConfiguredClientAs(stormConf, asUser);
        TopologyInfo topologyInfo = null;
        try {
            ClusterSummary summary = client.getClient().getClusterInfo();
            for(TopologySummary s : summary.get_topologies()) {
                if(s.get_name().equals(name)) {
                    topologyInfo = client.getClient().getTopologyInfo(s.get_id());
                }
            }
        } catch(Exception e) {
            throw new RuntimeException(e);
        } finally {
            client.close();
        }
        return topologyInfo;
    }


    //Everything from here on is translated from the old util.clj (storm-core/src/clj/backtype.storm/util.clj)

    //Wraps an exception in a RuntimeException if needed
    public static Exception wrapInRuntime (Exception e) {
        if (e instanceof RuntimeException) {
            return e;
        } else {
            return (new RuntimeException(e));
        }
    }

    public static final boolean isOnWindows = "Windows_NT".equals(System.getenv("OS"));

    public static final String filePathSeparator = System.getProperty("file.separator");

    public static final String classPathSeparator = System.getProperty("path.separator");


    /*
        Returns the first item of coll for which (pred item) returns logical true.
        Consumes sequences up to the first match, will consume the entire sequence
        and return nil if no match is found.
     */
    public static Object findFirst (IPredicate pred, Collection coll) {
        if (coll == null || pred == null) {
            return null;
        } else {
            Iterator<Object> iter = coll.iterator();
            if (iter==null || !iter.hasNext()) {
                return null;
            } else {
                do {
                    Object obj = iter.next();
                    if (pred.test(obj)) {
                        return obj;
                    }
                } while (iter.hasNext());
                return null;
            }
        }
    }

    public static Object findFirst (IPredicate pred, Map map) {
        if (map == null || pred == null) {
            return null;
        } else {
            Iterator<Object> iter = map.entrySet().iterator();
            if (iter==null || !iter.hasNext()) {
                return null;
            } else {
                do {
                    Object obj = iter.next();
                    if (pred.test(obj)) {
                        return obj;
                    }
                } while (iter.hasNext());
                return null;
            }
        }
    }
    /*
        Note: since the following functions are nowhere used in Storm, they were not translated:
        dissoc-in
        indexed
        positions
        assoc-conj
        set-delta

        clojurify-structure  because it wouldn't make sense without clojure
     */


    public static String localHostname () throws UnknownHostException {
        return _instance.localHostnameImpl();
    }

    protected String localHostnameImpl () throws UnknownHostException {
        return InetAddress.getLocalHost().getCanonicalHostName();
    }

    private static String memoizedLocalHostnameString = null;

    public static String memoizedLocalHostname () throws UnknownHostException {
        if (memoizedLocalHostnameString == null) {
            memoizedLocalHostnameString = localHostname();
        }
        return memoizedLocalHostnameString;
    }

    /*
        checks conf for STORM_LOCAL_HOSTNAME.
        when unconfigured, falls back to (memoized) guess by `local-hostname`.
    */
    public static String hostname (Map<String, Object> conf) throws UnknownHostException  {
        if (conf == null) {
            return memoizedLocalHostname();
        }
        Object hostnameString = conf.get(Config.STORM_LOCAL_HOSTNAME);
        if (hostnameString == null ) {
            return memoizedLocalHostname();
        }
        if (hostnameString.equals("")) {
            return memoizedLocalHostname();
        }
        return hostnameString.toString();
    }

    public static String uuid() {
        return UUID.randomUUID().toString();
    }

    public static int currentTimeSecs() {
        return Time.currentTimeSecs();
    }

    public static long currentTimeMillis() {
        return Time.currentTimeMillis();
    }

    public static long secsToMillisLong(double secs) {
        return (long) (1000 * secs);
    }

    public static Vector<String> tokenizePath (String path) {
        String[] tokens = path.split("/");
        Vector<String> outputs = new Vector<String>();
        if (tokens == null || tokens.length == 0) {
            return null;
        }
        for (String tok: tokens) {
            if (!tok.isEmpty()) {
                outputs.add(tok);
            }
        }
        return outputs;
    }

    public static String parentPath(String path) {
        if (path == null) {
            return "/";
        }
        Vector<String> tokens = tokenizePath(path);
        int length = tokens.size();
        if (length == 0) {
            return "/";
        }
        String output = "";
        for (int i = 0; i < length - 1; i++) {  //length - 1 to mimic "butlast" from the old clojure code
            output = output + "/" + tokens.get(i);
        }
        return output;
    }

    public static String toksToPath (Vector<String> toks) {
        if (toks == null) {
            return "/";
        }
        int length = toks.size();
        if (length == 0) {
            return "/";
        }
        String output = "";
        for (int i = 0; i < length; i++) {
            output = output + "/" + toks.get(i);
        }
        return output;
    }
    public static String normalizePath (String path) {
        return toksToPath(tokenizePath(path));
    }

    /* TODO: This function was originally written to replace map-val in util.clj. But we decided to change the coding
             style in the caller functions to a more Java style for loop. This is mentioned in TODOs across the clojure
             files.
     */
    public static Map mapVal (IFn aFn, Map amap) {
        Map newMap = new HashMap();
        if (amap == null) {
            return newMap;
        }
        if (amap.keySet()==null) {
            return newMap;
        }
        for (Object key: amap.keySet()) {
            Object value = amap.get(key);
            if (value == null) {
                newMap.put(key, null);
            } else {
                Object newValue = aFn.eval(value);
                newMap.put(key, newValue);
            }
        }
        return newMap;
    }

    /* TODO: This function was originally written to replace map-val in util.clj. But we decided to change the coding
         style in the caller functions to a more Java style for loop. This is mentioned in TODOs across the clojure
         files.
    */
    public static Map filterVal(IPredicate aFn, Map amap) {
        Map newMap = new HashMap();
        if (amap == null) {
            return newMap;
        }
        for (Object key: amap.keySet()) {
            Object value = amap.get(key);
            if(aFn.test(value)) {
                newMap.put(key, value);
            }
        }
        return newMap;
    }

    /* TODO: This function was originally written to replace filter-key in util.clj. But we decided to change the coding
         style in the caller functions to a more Java style for loop + if conditionals. This is mentioned in TODOs
         across the clojure files.
    */
    public static Map filterKey(IPredicate aFn, Map amap) {
        Map newMap = new HashMap();
        if (amap == null) {
            return newMap;
        }
        for (Object key: amap.keySet()) {
            Object value = amap.get(key);
            if(aFn.test(key)) {
                newMap.put(key, value);
            }
        }
        return newMap;
    }

    /* TODO: This function was originally written to replace map-key in util.clj. But we decided to change the coding
         style in the caller functions to a more Java style for loop. This is mentioned in TODOs across the clojure
         files.
    */
    public static Map mapKey (IFn aFn, Map amap) {
        Map newMap = new HashMap();
        if (amap == null) {
            return newMap;
        }
        for (Object key: amap.keySet()) {
            Object value = amap.get(key);
            Object newKey = aFn.eval(key);
            newMap.put(newKey, value);
        }
        return newMap;
    }

    /* TODO: This function was originally written to replace separate in util.clj. But since it was only used in
    transactional_test.clj, the separate function was moved there for now.
    */
    public static Vector<Collection> separate (IPredicate pred, Collection aseq) {
        Vector<Collection> outputVector = new Vector<Collection>();
        Collection pass = new HashSet();
        Collection notPass = new HashSet();
        for (Object obj: aseq) {
            if (pred.test(obj)) {
                pass.add(obj);
            } else {
                notPass.add(obj);
            }
        }
        outputVector.add(pass);
        outputVector.add(notPass);
        return outputVector;
    }
<<<<<<< HEAD
//    (defn separate
//    [pred aseq]
//            [(filter pred aseq) (filter (complement pred) aseq)])
    /**
     * Deletes a file or directory and its contents if it exists. Does not
     * complain if the input is null or does not exist.
     * @param path the path to the file or directory
     */
    public static void forceDelete(String path) {
        _instance.forceDeleteImpl(path);
    }

    protected void forceDeleteImpl(String path) {
        LOG.debug("Deleting path {}", path);
        if (checkFileExists(path)) {
            try {
                FileUtils.forceDelete(new File(path));
            } catch (IOException ignored) {}
        }
    }

    /**
     * Creates a symbolic link to the target
     * @param dir the parent directory of the link
     * @param targetDir the parent directory of the link's target
     * @param targetFilename the file name of the links target
     * @param filename the file name of the link
     * @return the path of the link if it did not exist, otherwise null
     * @throws IOException
     */
    public static Path createSymlink(String dir, String targetDir,
            String targetFilename, String filename) throws IOException {
        Path path = Paths.get(dir, filename).toAbsolutePath();
        Path target = Paths.get(targetDir, targetFilename).toAbsolutePath();
        LOG.debug("Creating symlink [{}] to [{}]", path, target);
        if (!path.toFile().exists()) {
            return Files.createSymbolicLink(path, target);
        }
        return null;
    }
=======

//    (defn full-path
//    [parent name]
//            (let [toks (Utils/tokenizePath parent)]
//            (toks->path (conj toks name))))

//    public static String fullPath (String parent, String name) {
//        Vector<String> toks = tokenizePath(parent);
//
//    }
>>>>>>> f4788588

    /**
     * Convenience method for the case when the link's file name should be the
     * same as the file name of the target
     */
    public static Path createSymlink(String dir, String targetDir,
                                     String targetFilename) throws IOException {
        return Utils.createSymlink(dir, targetDir, targetFilename,
                targetFilename);
    }

    /**
     * Returns a Collection of file names found under the given directory.
     * @param dir a directory
     * @return the Collection of file names
     */
    public static Collection<String> readDirContents(String dir) {
        Collection<String> ret = new HashSet<>();
        File[] files = new File(dir).listFiles();
        if (files != null) {
            for (File f: files) {
                ret.add(f.getName());
            }
        }
        return ret;
    }

    /**
     * Returns the value of java.class.path System property. Kept separate for
     * testing.
     * @return the classpath
     */
    public static String currentClasspath() {
        return _instance.currentClasspathImpl();
    }

    public String currentClasspathImpl() {
        return System.getProperty("java.class.path");
    }

    /**
     * Returns a collection of jar file names found under the given directory.
     * @param dir the directory to search
     * @return the jar file names
     */
    private static Collection<String> getFullJars(String dir) {
        File[] files = new File(dir).listFiles(new FilenameFilter() {
            @Override
            public boolean accept(File dir, String name) {
                return name.endsWith(".jar");
            }
        });
        Collection<String> ret = new HashSet<String>(files.length);
        for (File f : files) {
            ret.add(Paths.get(dir, f.getName()).toString());
        }
        return ret;
    }

    public static String workerClasspath() {
        String stormDir = System.getProperty("storm.home");
        String stormLibDir = Paths.get(stormDir, "lib").toString();
        String stormConfDir =
                System.getenv("STORM_CONF_DIR") != null ?
                System.getenv("STORM_CONF_DIR") :
                Paths.get(stormDir, "conf").toString();
        String stormExtlibDir = Paths.get(stormDir, "extlib").toString();
        String extcp = System.getenv("STORM_EXT_CLASSPATH");
        if (stormDir == null) {
            return Utils.currentClasspath();
        }
        List<String> pathElements = new LinkedList<>();
        pathElements.addAll(Utils.getFullJars(stormLibDir));
        pathElements.addAll(Utils.getFullJars(stormExtlibDir));
        pathElements.add(extcp);
        pathElements.add(stormConfDir);

        return StringUtils.join(pathElements,
                System.getProperty("path.separator"));
    }

    public static String addToClasspath(String classpath,
                Collection<String> paths) {
        return _instance.addToClasspathImpl(classpath, paths);
    }

    public String addToClasspathImpl(String classpath,
                Collection<String> paths) {
        if (paths == null || paths.isEmpty()) {
            return classpath;
        }
        List<String> l = new LinkedList<>();
        l.add(classpath);
        l.addAll(paths);
        return StringUtils.join(l, System.getProperty("path.separator"));
    }
}<|MERGE_RESOLUTION|>--- conflicted
+++ resolved
@@ -1676,10 +1676,16 @@
         outputVector.add(notPass);
         return outputVector;
     }
-<<<<<<< HEAD
-//    (defn separate
-//    [pred aseq]
-//            [(filter pred aseq) (filter (complement pred) aseq)])
+
+//    (defn full-path
+//    [parent name]
+//            (let [toks (Utils/tokenizePath parent)]
+//            (toks->path (conj toks name))))
+
+//    public static String fullPath (String parent, String name) {
+//        Vector<String> toks = tokenizePath(parent);
+//
+//    }
     /**
      * Deletes a file or directory and its contents if it exists. Does not
      * complain if the input is null or does not exist.
@@ -1717,18 +1723,6 @@
         }
         return null;
     }
-=======
-
-//    (defn full-path
-//    [parent name]
-//            (let [toks (Utils/tokenizePath parent)]
-//            (toks->path (conj toks name))))
-
-//    public static String fullPath (String parent, String name) {
-//        Vector<String> toks = tokenizePath(parent);
-//
-//    }
->>>>>>> f4788588
 
     /**
      * Convenience method for the case when the link's file name should be the
