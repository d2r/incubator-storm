--- conflicted
+++ resolved
@@ -23,11 +23,6 @@
   (:use [hiccup core page-helpers])
   (:use [org.apache.storm config util log converter])
   (:use [org.apache.storm.ui helpers])
-<<<<<<< HEAD
-  (:use [org.apache.storm.daemon [common :only [ACKER-COMPONENT-ID ACKER-INIT-STREAM-ID ACKER-ACK-STREAM-ID
-                                                ACKER-FAIL-STREAM-ID mk-authorization-handler]]])
-=======
->>>>>>> 6390d18d
   (:import [org.apache.storm.utils Time]
            [org.apache.storm.generated NimbusSummary]
            [org.apache.storm.stats StatsUtil]
