--- conflicted
+++ resolved
@@ -20,11 +20,7 @@
          [string :only [blank? join]]
          [walk :only [keywordize-keys]]])
   (:use [org.apache.storm config log])
-<<<<<<< HEAD
-  (:use [org.apache.storm.util :only [clojurify-structure uuid defnk url-encode not-nil?]])
-=======
-  (:use [org.apache.storm.util :only [clojurify-structure defnk to-json url-encode not-nil?]])
->>>>>>> d4a7af67
+  (:use [org.apache.storm.util :only [clojurify-structure defnk url-encode not-nil?]])
   (:use [clj-time coerce format])
   (:import [org.apache.storm.generated ExecutorInfo ExecutorSummary])
   (:import [org.apache.storm.logging.filters AccessLoggingFilter])
