--- conflicted
+++ resolved
@@ -20,11 +20,7 @@
          [string :only [blank? join]]
          [walk :only [keywordize-keys]]])
   (:use [org.apache.storm config log])
-<<<<<<< HEAD
-  (:use [org.apache.storm.util :only [clojurify-structure uuid defnk to-json not-nil?]])
-=======
-  (:use [org.apache.storm.util :only [clojurify-structure defnk url-encode not-nil?]])
->>>>>>> c7c0a105
+  (:use [org.apache.storm.util :only [clojurify-structure defnk not-nil?]])
   (:use [clj-time coerce format])
   (:import [org.apache.storm.generated ExecutorInfo ExecutorSummary])
   (:import [org.apache.storm.logging.filters AccessLoggingFilter])
