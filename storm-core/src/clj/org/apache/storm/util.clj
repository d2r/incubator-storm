--- conflicted
+++ resolved
@@ -26,6 +26,7 @@
   (:import [javax.security.auth Subject])
   (:import [java.util UUID Random ArrayList List Collections])
   (:import [java.util.zip ZipFile])
+  (:import [java.util.concurrent.locks ReentrantReadWriteLock])
   (:import [java.util.concurrent Semaphore])
   (:import [java.nio.file Files Paths])
   (:import [java.nio.file.attribute FileAttribute])
@@ -554,202 +555,6 @@
              (exit-code-callback (.exitValue process)))
            nil)))                    
       process)))
-<<<<<<< HEAD
-=======
-   
-(defn exists-file?
-  [path]
-  (.exists (File. path)))
-
-(defn rmr
-  [path]
-  (log-debug "Rmr path " path)
-  (when (exists-file? path)
-    (try
-      (FileUtils/forceDelete (File. path))
-      (catch FileNotFoundException e))))
-
-(defn rmpath
-  "Removes file or directory at the path. Not recursive. Throws exception on failure"
-  [path]
-  (log-debug "Removing path " path)
-  (when (exists-file? path)
-    (let [deleted? (.delete (File. path))]
-      (when-not deleted?
-        (throw (RuntimeException. (str "Failed to delete " path)))))))
-
-(defn local-mkdirs
-  [path]
-  (log-debug "Making dirs at " path)
-  (FileUtils/forceMkdir (File. path)))
-
-(defn touch
-  [path]
-  (log-debug "Touching file at " path)
-  (let [success? (do (if on-windows? (.mkdirs (.getParentFile (File. path))))
-                   (.createNewFile (File. path)))]
-    (when-not success?
-      (throw (RuntimeException. (str "Failed to touch " path))))))
-
-(defn create-symlink!
-  "Create symlink is to the target"
-  ([path-dir target-dir file-name]
-    (create-symlink! path-dir target-dir file-name file-name))
-  ([path-dir target-dir from-file-name to-file-name]
-    (let [path (str path-dir Utils/filePathSeparator from-file-name)
-          target (str target-dir Utils/filePathSeparator to-file-name)
-          empty-array (make-array String 0)
-          attrs (make-array FileAttribute 0)
-          abs-path (.toAbsolutePath (Paths/get path empty-array))
-          abs-target (.toAbsolutePath (Paths/get target empty-array))]
-      (log-debug "Creating symlink [" abs-path "] to [" abs-target "]")
-      (if (not (.exists (.toFile abs-path)))
-        (Files/createSymbolicLink abs-path abs-target attrs)))))
-
-(defn read-dir-contents
-  [dir]
-  (if (exists-file? dir)
-    (let [content-files (.listFiles (File. dir))]
-      (map #(.getName ^File %) content-files))
-    []))
-
-(defn compact
-  [aseq]
-  (filter (complement nil?) aseq))
-
-(defn current-classpath
-  []
-  (System/getProperty "java.class.path"))
-
-(defn get-full-jars
-  [dir]
-  (map #(str dir Utils/filePathSeparator %) (filter #(.endsWith % ".jar") (read-dir-contents dir))))
-
-(defn worker-classpath
-  []
-  (let [storm-dir (System/getProperty "storm.home")
-        storm-lib-dir (str storm-dir Utils/filePathSeparator "lib")
-        storm-conf-dir (if-let [confdir (System/getenv "STORM_CONF_DIR")]
-                         confdir 
-                         (str storm-dir Utils/filePathSeparator "conf"))
-        storm-extlib-dir (str storm-dir Utils/filePathSeparator "extlib")
-        extcp (System/getenv "STORM_EXT_CLASSPATH")]
-    (if (nil? storm-dir) 
-      (current-classpath)
-      (str/join Utils/classPathSeparator
-                (remove nil? (concat (get-full-jars storm-lib-dir) (get-full-jars storm-extlib-dir) [extcp] [storm-conf-dir]))))))
-
-(defn add-to-classpath
-  [classpath paths]
-  (if (empty? paths)
-    classpath
-    (str/join Utils/classPathSeparator (cons classpath paths))))
-
-(defn ^ReentrantReadWriteLock mk-rw-lock
-  []
-  (ReentrantReadWriteLock.))
-
-(defmacro read-locked
-  [rw-lock & body]
-  (let [lock (with-meta rw-lock {:tag `ReentrantReadWriteLock})]
-    `(let [rlock# (.readLock ~lock)]
-       (try (.lock rlock#)
-         ~@body
-         (finally (.unlock rlock#))))))
-
-(defmacro write-locked
-  [rw-lock & body]
-  (let [lock (with-meta rw-lock {:tag `ReentrantReadWriteLock})]
-    `(let [wlock# (.writeLock ~lock)]
-       (try (.lock wlock#)
-         ~@body
-         (finally (.unlock wlock#))))))
-
-(defn time-delta
-  [time-secs]
-  (- (current-time-secs) time-secs))
-
-(defn time-delta-ms
-  [time-ms]
-  (- (System/currentTimeMillis) (long time-ms)))
-
-(defn parse-int
-  [str]
-  (Integer/valueOf str))
-
-(defn integer-divided
-  [sum num-pieces]
-  (clojurify-structure (Utils/integerDivided sum num-pieces)))
-
-(defn collectify
-  [obj]
-  (if (or (sequential? obj) (instance? Collection obj))
-    obj
-    [obj]))
-
-(defn to-json
-  [obj]
-  (JSONValue/toJSONString obj))
-
-(defn from-json
-  [^String str]
-  (if str
-    (clojurify-structure
-      (JSONValue/parse str))
-    nil))
-
-(defmacro letlocals
-  [& body]
-  (let [[tobind lexpr] (split-at (dec (count body)) body)
-        binded (vec (mapcat (fn [e]
-                              (if (and (list? e) (= 'bind (first e)))
-                                [(second e) (last e)]
-                                ['_ e]
-                                ))
-                            tobind))]
-    `(let ~binded
-       ~(first lexpr))))
-
-(defn remove-first
-  [pred aseq]
-  (let [[b e] (split-with (complement pred) aseq)]
-    (when (empty? e)
-      (throw (IllegalArgumentException. "Nothing to remove")))
-    (concat b (rest e))))
-
-(defn assoc-non-nil
-  [m k v]
-  (if v (assoc m k v) m))
-
-(defn multi-set
-  "Returns a map of elem to count"
-  [aseq]
-  (apply merge-with +
-         (map #(hash-map % 1) aseq)))
-
-(defn set-var-root*
-  [avar val]
-  (alter-var-root avar (fn [avar] val)))
-
-(defmacro set-var-root
-  [var-sym val]
-  `(set-var-root* (var ~var-sym) ~val))
-
-(defmacro with-var-roots
-  [bindings & body]
-  (let [settings (partition 2 bindings)
-        tmpvars (repeatedly (count settings) (partial gensym "old"))
-        vars (map first settings)
-        savevals (vec (mapcat (fn [t v] [t v]) tmpvars vars))
-        setters (for [[v s] settings] `(set-var-root ~v ~s))
-        restorers (map (fn [v s] `(set-var-root ~v ~s)) vars tmpvars)]
-    `(let ~savevals
-       ~@setters
-       (try
-         ~@body
-         (finally
-           ~@restorers)))))
->>>>>>> d4a7af67
 
 (defn map-diff
   "Returns mappings in m2 that aren't in m1"
