--- conflicted
+++ resolved
@@ -36,16 +36,10 @@
   (:import [org.apache.storm Config Constants])
   (:import [org.apache.storm.cluster ClusterStateContext DaemonType StormClusterStateImpl ClusterUtils])
   (:import [org.apache.storm.grouping LoadAwareCustomStreamGrouping LoadAwareShuffleGrouping LoadMapping ShuffleGrouping])
-<<<<<<< HEAD
-  (:import [java.util.concurrent ConcurrentLinkedQueue])
-  (:require [org.apache.storm [thrift :as thrift] [disruptor :as disruptor] [stats :as stats]])
-=======
   (:import [java.lang Thread Thread$UncaughtExceptionHandler]
            [java.util.concurrent ConcurrentLinkedQueue]
            [org.json.simple JSONValue])
-  (:require [org.apache.storm [thrift :as thrift]
-             [cluster :as cluster] [disruptor :as disruptor] [stats :as stats]])
->>>>>>> 12ceb097
+  (:require [org.apache.storm [thrift :as thrift] [disruptor :as disruptor] [stats :as stats]])
   (:require [org.apache.storm.daemon [task :as task]])
   (:require [org.apache.storm.daemon.builtin-metrics :as builtin-metrics])
   (:require [clojure.set :as set]))
@@ -216,15 +210,9 @@
       (swap! interval-errors inc)
 
       (when (<= @interval-errors max-per-interval)
-<<<<<<< HEAD
         (.reportError (:storm-cluster-state executor) (:storm-id executor) (:component-id executor)
-                              (hostname storm-conf)
+                              (Utils/hostname storm-conf)
           (long (.getThisWorkerPort (:worker-context executor))) error)
-=======
-        (cluster/report-error (:storm-cluster-state executor) (:storm-id executor) (:component-id executor)
-                              (Utils/hostname storm-conf)
-                              (.getThisWorkerPort (:worker-context executor)) error)
->>>>>>> 12ceb097
         ))))
 
 ;; in its own function so that it can be mocked out by tracked topologies
