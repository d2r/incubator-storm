;; Licensed to the Apache Software Foundation (ASF) under one
;; or more contributor license agreements.  See the NOTICE file
;; distributed with this work for additional information
;; regarding copyright ownership.  The ASF licenses this file
;; to you under the Apache License, Version 2.0 (the
;; "License"); you may not use this file except in compliance
;; with the License.  You may obtain a copy of the License at
;;
;; http://www.apache.org/licenses/LICENSE-2.0
;;
;; Unless required by applicable law or agreed to in writing, software
;; distributed under the License is distributed on an "AS IS" BASIS,
;; WITHOUT WARRANTIES OR CONDITIONS OF ANY KIND, either express or implied.
;; See the License for the specific language governing permissions and
;; limitations under the License.
(ns org.apache.storm.daemon.supervisor
  (:import [java.io File IOException FileOutputStream])
  (:import [org.apache.storm.scheduler ISupervisor]
           [org.apache.storm.utils LocalState Time Utils ConfigUtils]
           [org.apache.storm.daemon Shutdownable]
           [org.apache.storm Constants]
           [org.apache.storm.cluster ClusterStateContext DaemonType]
           [java.net JarURLConnection]
           [java.net URI]
           [org.apache.commons.io FileUtils])
  (:use [org.apache.storm config util log timer local-state])
  (:import [org.apache.storm.generated AuthorizationException KeyNotFoundException WorkerResources])
  (:import [org.apache.storm.utils NimbusLeaderNotFoundException VersionInfo])
  (:import [java.nio.file Files StandardCopyOption])
  (:import [org.apache.storm Config])
  (:import [org.apache.storm.generated WorkerResources ProfileAction])
  (:import [org.apache.storm.localizer LocalResource])
  (:use [org.apache.storm.daemon common])
  (:require [org.apache.storm.command [healthcheck :as healthcheck]])
  (:require [org.apache.storm.daemon [worker :as worker]]
            [org.apache.storm [process-simulator :as psim] [cluster :as cluster] [event :as event]]
            [clojure.set :as set])
  (:import [org.apache.thrift.transport TTransportException])
  (:import [org.apache.zookeeper data.ACL ZooDefs$Ids ZooDefs$Perms])
  (:import [org.yaml.snakeyaml Yaml]
           [org.yaml.snakeyaml.constructor SafeConstructor])
  (:require [metrics.gauges :refer [defgauge]])
  (:require [metrics.meters :refer [defmeter mark!]])
  (:gen-class
    :methods [^{:static true} [launch [org.apache.storm.scheduler.ISupervisor] void]]))

(defmeter supervisor:num-workers-launched)

(defmulti download-storm-code cluster-mode)
(defmulti launch-worker (fn [supervisor & _] (cluster-mode (:conf supervisor))))

(def STORM-VERSION (VersionInfo/getVersion))

(defprotocol SupervisorDaemon
  (get-id [this])
  (get-conf [this])
  (shutdown-all-workers [this])
  )

;TODO: when translating this function, you should replace the filter-val with a proper for loop + if condition HERE
(defn- assignments-snapshot [storm-cluster-state callback assignment-versions]
  (let [storm-ids (.assignments storm-cluster-state callback)]
    (let [new-assignments
          (->>
           (dofor [sid storm-ids]
                  (let [recorded-version (:version (get assignment-versions sid))]
                    (if-let [assignment-version (.assignment-version storm-cluster-state sid callback)]
                      (if (= assignment-version recorded-version)
                        {sid (get assignment-versions sid)}
                        {sid (.assignment-info-with-version storm-cluster-state sid callback)})
                      {sid nil})))
           (apply merge)
           (filter-val not-nil?))
          new-profiler-actions
          (->>
            (dofor [sid (distinct storm-ids)]
                   (if-let [topo-profile-actions (.get-topology-profile-requests storm-cluster-state sid false)]
                      {sid topo-profile-actions}))
           (apply merge))]
         
      {:assignments (into {} (for [[k v] new-assignments] [k (:data v)]))
       :profiler-actions new-profiler-actions
       :versions new-assignments})))

(defn- read-my-executors [assignments-snapshot storm-id assignment-id]
  (let [assignment (get assignments-snapshot storm-id)
        my-slots-resources (into {}
                                 (filter (fn [[[node _] _]] (= node assignment-id))
                                         (:worker->resources assignment)))
        my-executors (filter (fn [[_ [node _]]] (= node assignment-id))
                             (:executor->node+port assignment))
        port-executors (apply merge-with
                              concat
                              (for [[executor [_ port]] my-executors]
                                {port [executor]}
                                ))]
    (into {} (for [[port executors] port-executors]
               ;; need to cast to int b/c it might be a long (due to how yaml parses things)
               ;; doall is to avoid serialization/deserialization problems with lazy seqs
               [(Integer. port) (mk-local-assignment storm-id (doall executors) (get my-slots-resources [assignment-id port]))]
               ))))

(defn- read-assignments
  "Returns map from port to struct containing :storm-id, :executors and :resources"
  ([assignments-snapshot assignment-id]
     (->> (dofor [sid (keys assignments-snapshot)] (read-my-executors assignments-snapshot sid assignment-id))
          (apply merge-with (fn [& ignored] (throw-runtime "Should not have multiple topologies assigned to one port")))))
  ([assignments-snapshot assignment-id existing-assignment retries]
     (try (let [assignments (read-assignments assignments-snapshot assignment-id)]
            (reset! retries 0)
            assignments)
          (catch RuntimeException e
            (if (> @retries 2) (throw e) (swap! retries inc))
            (log-warn (.getMessage e) ": retrying " @retries " of 3")
            existing-assignment))))

;TODO: when translating this function, you should replace the map-val with a proper for loop HERE
(defn- read-storm-code-locations
  [assignments-snapshot]
  (map-val :master-code-dir assignments-snapshot))

(defn- read-downloaded-storm-ids [conf]
<<<<<<< HEAD
  (map #(url-decode %) (Utils/readDirContents (supervisor-stormdist-root conf)))
=======
  (let [dir (ConfigUtils/supervisorStormDistRoot conf)]
  (map #(url-decode %) (read-dir-contents dir)))
>>>>>>> 09976507
  )

(defn read-worker-heartbeat [conf id]
  (let [local-state (ConfigUtils/workerState conf id)]
    (try
      (ls-worker-heartbeat local-state)
      (catch Exception e
        (log-warn e "Failed to read local heartbeat for workerId : " id ",Ignoring exception.")
        nil))))


(defn my-worker-ids [conf]
<<<<<<< HEAD
  (Utils/readDirContents (worker-root conf)))
=======
  (read-dir-contents (ConfigUtils/workerRoot conf)))
>>>>>>> 09976507

(defn read-worker-heartbeats
  "Returns map from worker id to heartbeat"
  [conf]
  (let [ids (my-worker-ids conf)]
    (into {}
      (dofor [id ids]
        [id (read-worker-heartbeat conf id)]))
    ))


(defn matches-an-assignment? [worker-heartbeat assigned-executors]
  (let [local-assignment (assigned-executors (:port worker-heartbeat))]
    (and local-assignment
         (= (:storm-id worker-heartbeat) (:storm-id local-assignment))
         (= (disj (set (:executors worker-heartbeat)) Constants/SYSTEM_EXECUTOR_ID)
            (set (:executors local-assignment))))))

(let [dead-workers (atom #{})]
  (defn get-dead-workers []
    @dead-workers)
  (defn add-dead-worker [worker]
    (swap! dead-workers conj worker))
  (defn remove-dead-worker [worker]
    (swap! dead-workers disj worker)))

(defn is-worker-hb-timed-out? [now hb conf]
  (> (- now (:time-secs hb))
     (conf SUPERVISOR-WORKER-TIMEOUT-SECS)))

(defn read-allocated-workers
  "Returns map from worker id to worker heartbeat. if the heartbeat is nil, then the worker is dead (timed out or never wrote heartbeat)"
  [supervisor assigned-executors now]
  (let [conf (:conf supervisor)
        ^LocalState local-state (:local-state supervisor)
        id->heartbeat (read-worker-heartbeats conf)
        approved-ids (set (keys (ls-approved-workers local-state)))]
    (into
     {}
     (dofor [[id hb] id->heartbeat]
            (let [state (cond
                         (not hb)
                           :not-started
                         (or (not (contains? approved-ids id))
                             (not (matches-an-assignment? hb assigned-executors)))
                           :disallowed
                         (or
                          (when (get (get-dead-workers) id)
                            (log-message "Worker Process " id " has died!")
                            true)
                          (is-worker-hb-timed-out? now hb conf))
                           :timed-out
                         true
                           :valid)]
              (log-debug "Worker " id " is " state ": " (pr-str hb) " at supervisor time-secs " now)
              [id [state hb]]
              ))
     )))

(defn- wait-for-worker-launch [conf id start-time]
  (let [state (ConfigUtils/workerState conf id)]
    (loop []
      (let [hb (ls-worker-heartbeat state)]
        (when (and
               (not hb)
               (<
                (- (Utils/currentTimeSecs) start-time)
                (conf SUPERVISOR-WORKER-START-TIMEOUT-SECS)
                ))
          (log-message id " still hasn't started")
          (Time/sleep 500)
          (recur)
          )))
    (when-not (ls-worker-heartbeat state)
      (log-message "Worker " id " failed to start")
      )))

(defn- wait-for-workers-launch [conf ids]
  (let [start-time (Utils/currentTimeSecs)]
    (doseq [id ids]
      (wait-for-worker-launch conf id start-time))
    ))

(defn generate-supervisor-id []
  (Utils/uuid))

(defnk worker-launcher [conf user args :environment {} :log-prefix nil :exit-code-callback nil :directory nil]
  (let [_ (when (clojure.string/blank? user)
            (throw (java.lang.IllegalArgumentException.
                     "User cannot be blank when calling worker-launcher.")))
        wl-initial (conf SUPERVISOR-WORKER-LAUNCHER)
        storm-home (System/getProperty "storm.home")
        wl (if wl-initial wl-initial (str storm-home "/bin/worker-launcher"))
        command (concat [wl user] args)]
    (log-message "Running as user:" user " command:" (pr-str command))
    (launch-process command :environment environment :log-prefix log-prefix :exit-code-callback exit-code-callback :directory directory)
  ))

(defnk worker-launcher-and-wait [conf user args :environment {} :log-prefix nil]
  (let [process (worker-launcher conf user args :environment environment)]
    (if log-prefix
      (Utils/readAndLogStream log-prefix (.getInputStream process)))
      (try
        (.waitFor process)
      (catch InterruptedException e
        (log-message log-prefix " interrupted.")))
      (.exitValue process)))

(defn- rmr-as-user
  "Launches a process owned by the given user that deletes the given path
  recursively.  Throws RuntimeException if the directory is not removed."
  [conf id path]
  (let [user (Utils/getFileOwner path)]
    (worker-launcher-and-wait conf
      user
      ["rmr" path]
      :log-prefix (str "rmr " id))
    (if (Utils/checkFileExists path)
      (throw (RuntimeException. (str path " was not deleted"))))))

(defn try-cleanup-worker [conf id]
  (try
    (if (.exists (File. (ConfigUtils/workerRoot conf id)))
      (do
        (if (conf SUPERVISOR-RUN-WORKER-AS-USER)
          (rmr-as-user conf id (ConfigUtils/workerRoot conf id))
          (do
<<<<<<< HEAD
            (Utils/forceDelete (worker-heartbeats-root conf id))
            ;; this avoids a race condition with worker or subprocess writing pid around same time
            (Utils/forceDelete (worker-pids-root conf id))
            (Utils/forceDelete (worker-root conf id))))
        (remove-worker-user! conf id)
=======
            (rmr (ConfigUtils/workerHeartbeatsRoot conf id))
            ;; this avoids a race condition with worker or subprocess writing pid around same time
            (rmr (ConfigUtils/workerPidsRoot conf id))
            (rmr (ConfigUtils/workerRoot conf id))))
        (ConfigUtils/removeWorkerUserWSE conf id)
>>>>>>> 09976507
        (remove-dead-worker id)
      ))
  (catch IOException e
    (log-warn-error e "Failed to cleanup worker " id ". Will retry later"))
  (catch RuntimeException e
    (log-warn-error e "Failed to cleanup worker " id ". Will retry later")
    )
  (catch java.io.FileNotFoundException e (log-message (.getMessage e)))
    ))

(defn shutdown-worker [supervisor id]
  (log-message "Shutting down " (:supervisor-id supervisor) ":" id)
  (let [conf (:conf supervisor)
<<<<<<< HEAD
        pids (Utils/readDirContents (worker-pids-root conf id))
=======
        pids (read-dir-contents (ConfigUtils/workerPidsRoot conf id))
>>>>>>> 09976507
        thread-pid (@(:worker-thread-pids-atom supervisor) id)
        shutdown-sleep-secs (conf SUPERVISOR-WORKER-SHUTDOWN-SLEEP-SECS)
        as-user (conf SUPERVISOR-RUN-WORKER-AS-USER)
        user (ConfigUtils/getWorkerUser conf id)]
    (when thread-pid
      (psim/kill-process thread-pid))
    (doseq [pid pids]
      (if as-user
        (worker-launcher-and-wait conf user ["signal" pid "15"] :log-prefix (str "kill -15 " pid))
        (Utils/killProcessWithSigTerm pid)))
    (when-not (empty? pids)  
      (log-message "Sleep " shutdown-sleep-secs " seconds for execution of cleanup threads on worker.")
      (Time/sleepSecs shutdown-sleep-secs))
    (doseq [pid pids]
      (if as-user
        (worker-launcher-and-wait conf user ["signal" pid "9"] :log-prefix (str "kill -9 " pid))
<<<<<<< HEAD
        (Utils/forceKillProcess pid))
      (let [path (worker-pid-path conf id pid)]
        (if as-user
          (rmr-as-user conf id path)
          (try
            (log-debug "Removing path " path)
            (.delete (File. path))
            (catch Exception e))))) ;; on windows, the supervisor may still holds the lock on the worker directory
=======
        (force-kill-process pid))
      (if as-user
        (rmr-as-user conf id (ConfigUtils/workerPidPath conf id pid))
        (try
          (rmpath (ConfigUtils/workerPidPath conf id pid))
          (catch Exception e)))) ;; on windows, the supervisor may still holds the lock on the worker directory
>>>>>>> 09976507
    (try-cleanup-worker conf id))
  (log-message "Shut down " (:supervisor-id supervisor) ":" id))

(def SUPERVISOR-ZK-ACLS
  [(first ZooDefs$Ids/CREATOR_ALL_ACL)
   (ACL. (bit-or ZooDefs$Perms/READ ZooDefs$Perms/CREATE) ZooDefs$Ids/ANYONE_ID_UNSAFE)])

(defn supervisor-data [conf shared-context ^ISupervisor isupervisor]
  {:conf conf
   :shared-context shared-context
   :isupervisor isupervisor
   :active (atom true)
   :uptime (uptime-computer)
   :version STORM-VERSION
   :worker-thread-pids-atom (atom {})
   :storm-cluster-state (cluster/mk-storm-cluster-state conf :acls (when
                                                                     (Utils/isZkAuthenticationConfiguredStormServer
                                                                       conf)
                                                                     SUPERVISOR-ZK-ACLS)
                                                        :context (ClusterStateContext. DaemonType/SUPERVISOR))
   :local-state (ConfigUtils/supervisorState conf)
   :supervisor-id (.getSupervisorId isupervisor)
   :assignment-id (.getAssignmentId isupervisor)
   :my-hostname (Utils/hostname conf)
   :curr-assignment (atom nil) ;; used for reporting used ports when heartbeating
   :heartbeat-timer (mk-timer :kill-fn (fn [t]
                               (log-error t "Error when processing event")
                               (Utils/exitProcess 20 "Error when processing an event")
                               ))
   :event-timer (mk-timer :kill-fn (fn [t]
                                         (log-error t "Error when processing event")
                                         (Utils/exitProcess 20 "Error when processing an event")
                                         ))
   :blob-update-timer (mk-timer :kill-fn (defn blob-update-timer
                                           [t]
                                           (log-error t "Error when processing event")
                                           (Utils/exitProcess 20 "Error when processing a event"))
                                :timer-name "blob-update-timer")
   :localizer (Utils/createLocalizer conf (ConfigUtils/supervisorLocalDir conf))
   :assignment-versions (atom {})
   :sync-retry (atom 0)
   :download-lock (Object.)
   :stormid->profiler-actions (atom {})
   })

(defn required-topo-files-exist?
  [conf storm-id]
<<<<<<< HEAD
  (let [stormroot (supervisor-stormdist-root conf storm-id)
        stormjarpath (supervisor-stormjar-path stormroot)
        stormcodepath (supervisor-stormcode-path stormroot)
        stormconfpath (supervisor-stormconf-path stormroot)]
    (and (every? #(Utils/checkFileExists %) [stormroot stormconfpath stormcodepath])
         (or (local-mode? conf)
             (Utils/checkFileExists stormjarpath)))))
=======
  (let [stormroot (ConfigUtils/supervisorStormDistRoot conf storm-id)
        stormjarpath (ConfigUtils/supervisorStormJarPath stormroot)
        stormcodepath (ConfigUtils/supervisorStormCodePath stormroot)
        stormconfpath (ConfigUtils/supervisorStormConfPath stormroot)]
    (and (every? exists-file? [stormroot stormconfpath stormcodepath])
         (or (ConfigUtils/isLocalMode conf)
             (exists-file? stormjarpath)))))
>>>>>>> 09976507

(defn get-worker-assignment-helper-msg
  [assignment supervisor port id]
  (str (pr-str assignment) " for this supervisor " (:supervisor-id supervisor) " on port "
    port " with id " id))

(defn get-valid-new-worker-ids
  [conf supervisor reassign-executors new-worker-ids]
  (into {}
    (remove nil?
      (dofor [[port assignment] reassign-executors]
        (let [id (new-worker-ids port)
              storm-id (:storm-id assignment)
              ^WorkerResources resources (:resources assignment)
              mem-onheap (.get_mem_on_heap resources)]
          ;; This condition checks for required files exist before launching the worker
          (if (required-topo-files-exist? conf storm-id)
            (let [pids-path (worker-pids-root conf id)
                  hb-path (worker-heartbeats-root conf id)]
              (log-message "Launching worker with assignment "
                (get-worker-assignment-helper-msg assignment supervisor port id))
<<<<<<< HEAD
              (log-debug "Making dirs at " pids-path)
              (FileUtils/forceMkdir (File. pids-path))
              (log-debug "Making dirs at " hb-path)
              (FileUtils/forceMkdir (File. hb-path))
=======
              (local-mkdirs (ConfigUtils/workerPidsRoot conf id))
              (local-mkdirs (ConfigUtils/workerHeartbeatsRoot conf id))
>>>>>>> 09976507
              (launch-worker supervisor
                (:storm-id assignment)
                port
                id
                mem-onheap)
              [id port])
            (do
              (log-message "Missing topology storm code, so can't launch worker with assignment "
                (get-worker-assignment-helper-msg assignment supervisor port id))
              nil)))))))

;TODO: when translating this function, you should replace the filter-val with a proper for loop + if condition HERE
(defn sync-processes [supervisor]
  (let [conf (:conf supervisor)
        ^LocalState local-state (:local-state supervisor)
        storm-cluster-state (:storm-cluster-state supervisor)
        assigned-executors (Utils/defaulted (ls-local-assignments local-state) {})
        now (Utils/currentTimeSecs)
        allocated (read-allocated-workers supervisor assigned-executors now)
        keepers (filter-val
                 (fn [[state _]] (= state :valid))
                 allocated)
        keep-ports (set (for [[id [_ hb]] keepers] (:port hb)))
        reassign-executors (select-keys-pred (complement keep-ports) assigned-executors)
        new-worker-ids (into
                        {}
                        (for [port (keys reassign-executors)]
                          [port (Utils/uuid)]))]
    ;; 1. to kill are those in allocated that are dead or disallowed
    ;; 2. kill the ones that should be dead
    ;;     - read pids, kill -9 and individually remove file
    ;;     - rmr heartbeat dir, rmdir pid dir, rmdir id dir (catch exception and log)
    ;; 3. of the rest, figure out what assignments aren't yet satisfied
    ;; 4. generate new worker ids, write new "approved workers" to LS
    ;; 5. create local dir for worker id
    ;; 5. launch new workers (give worker-id, port, and supervisor-id)
    ;; 6. wait for workers launch

    (log-debug "Syncing processes")
    (log-debug "Assigned executors: " assigned-executors)
    (log-debug "Allocated: " allocated)
    (doseq [[id [state heartbeat]] allocated]
      (when (not= :valid state)
        (log-message
         "Shutting down and clearing state for id " id
         ". Current supervisor time: " now
         ". State: " state
         ", Heartbeat: " (pr-str heartbeat))
        (shutdown-worker supervisor id)))
    (let [valid-new-worker-ids (get-valid-new-worker-ids conf supervisor reassign-executors new-worker-ids)]
      (ls-approved-workers! local-state
                        (merge
                          (select-keys (ls-approved-workers local-state)
                            (keys keepers))
                          valid-new-worker-ids))
      (wait-for-workers-launch conf (keys valid-new-worker-ids)))))

(defn assigned-storm-ids-from-port-assignments [assignment]
  (->> assignment
       vals
       (map :storm-id)
       set))

;TODO: when translating this function, you should replace the filter-val with a proper for loop + if condition HERE
(defn shutdown-disallowed-workers [supervisor]
  (let [conf (:conf supervisor)
        ^LocalState local-state (:local-state supervisor)
        assigned-executors (Utils/defaulted (ls-local-assignments local-state) {})
        now (Utils/currentTimeSecs)
        allocated (read-allocated-workers supervisor assigned-executors now)
        disallowed (keys (filter-val
                                  (fn [[state _]] (= state :disallowed))
                                  allocated))]
    (log-debug "Allocated workers " allocated)
    (log-debug "Disallowed workers " disallowed)
    (doseq [id disallowed]
      (shutdown-worker supervisor id))
    ))

(defn get-blob-localname
  "Given the blob information either gets the localname field if it exists,
  else routines the default value passed in."
  [blob-info defaultValue]
  (or (get blob-info "localname") defaultValue))

(defn should-uncompress-blob?
  "Given the blob information returns the value of the uncompress field, handling it either being
  a string or a boolean value, or if it's not specified then returns false"
  [blob-info]
  (Boolean. (get blob-info "uncompress")))

(defn remove-blob-references
  "Remove a reference to a blob when its no longer needed."
  [localizer storm-id conf]
  (let [storm-conf (clojurify-structure (ConfigUtils/readSupervisorStormConf conf storm-id))
        blobstore-map (storm-conf TOPOLOGY-BLOBSTORE-MAP)
        user (storm-conf TOPOLOGY-SUBMITTER-USER)
        topo-name (storm-conf TOPOLOGY-NAME)]
    (if blobstore-map
      (doseq [[k, v] blobstore-map]
        (.removeBlobReference localizer
          k
          user
          topo-name
          (should-uncompress-blob? v))))))

(defn blobstore-map-to-localresources
  "Returns a list of LocalResources based on the blobstore-map passed in."
  [blobstore-map]
  (if blobstore-map
    (for [[k, v] blobstore-map] (LocalResource. k (should-uncompress-blob? v)))
    ()))

(defn add-blob-references
  "For each of the downloaded topologies, adds references to the blobs that the topologies are
  using. This is used to reconstruct the cache on restart."
  [localizer storm-id conf]
  (let [storm-conf (clojurify-structure (ConfigUtils/readSupervisorStormConf conf storm-id))
        blobstore-map (storm-conf TOPOLOGY-BLOBSTORE-MAP)
        user (storm-conf TOPOLOGY-SUBMITTER-USER)
        topo-name (storm-conf TOPOLOGY-NAME)
        localresources (blobstore-map-to-localresources blobstore-map)]
    (if blobstore-map
      (.addReferences localizer localresources user topo-name))))

(defn rm-topo-files
  [conf storm-id localizer rm-blob-refs?]
  (let [path (ConfigUtils/supervisorStormDistRoot conf storm-id)]
    (try
      (if rm-blob-refs?
        (remove-blob-references localizer storm-id conf))
      (if (conf SUPERVISOR-RUN-WORKER-AS-USER)
        (rmr-as-user conf storm-id path)
<<<<<<< HEAD
        (Utils/forceDelete (supervisor-stormdist-root conf storm-id)))
=======
        (rmr (ConfigUtils/supervisorStormDistRoot conf storm-id)))
>>>>>>> 09976507
      (catch Exception e
        (log-message e (str "Exception removing: " storm-id))))))

(defn verify-downloaded-files
  "Check for the files exists to avoid supervisor crashing
   Also makes sure there is no necessity for locking"
  [conf localizer assigned-storm-ids all-downloaded-storm-ids]
  (remove nil?
    (into #{}
      (for [storm-id all-downloaded-storm-ids
            :when (contains? assigned-storm-ids storm-id)]
        (when-not (required-topo-files-exist? conf storm-id)
          (log-debug "Files not present in topology directory")
          (rm-topo-files conf storm-id localizer false)
          storm-id)))))

(defn mk-synchronize-supervisor [supervisor sync-processes event-manager processes-event-manager]
  (fn this []
    (let [conf (:conf supervisor)
          storm-cluster-state (:storm-cluster-state supervisor)
          ^ISupervisor isupervisor (:isupervisor supervisor)
          ^LocalState local-state (:local-state supervisor)
          sync-callback (fn [& ignored] (.add event-manager this))
          assignment-versions @(:assignment-versions supervisor)
          {assignments-snapshot :assignments
           storm-id->profiler-actions :profiler-actions
           versions :versions}
          (assignments-snapshot storm-cluster-state sync-callback assignment-versions)
          storm-code-map (read-storm-code-locations assignments-snapshot)
          all-downloaded-storm-ids (set (read-downloaded-storm-ids conf))
          existing-assignment (ls-local-assignments local-state)
          all-assignment (read-assignments assignments-snapshot
                                           (:assignment-id supervisor)
                                           existing-assignment
                                           (:sync-retry supervisor))
          ;TODO: when translating this function, you should replace the filter-val with a proper for loop + if condition HERE
          new-assignment (->> all-assignment
                              (filter-key #(.confirmAssigned isupervisor %)))
          assigned-storm-ids (assigned-storm-ids-from-port-assignments new-assignment)
          localizer (:localizer supervisor)
          checked-downloaded-storm-ids (set (verify-downloaded-files conf localizer assigned-storm-ids all-downloaded-storm-ids))
          downloaded-storm-ids (set/difference all-downloaded-storm-ids checked-downloaded-storm-ids)]

      (log-debug "Synchronizing supervisor")
      (log-debug "Storm code map: " storm-code-map)
      (log-debug "All assignment: " all-assignment)
      (log-debug "New assignment: " new-assignment)
      (log-debug "Assigned Storm Ids " assigned-storm-ids)
      (log-debug "All Downloaded Ids " all-downloaded-storm-ids)
      (log-debug "Checked Downloaded Ids " checked-downloaded-storm-ids)
      (log-debug "Downloaded Ids " downloaded-storm-ids)
      (log-debug "Storm Ids Profiler Actions " storm-id->profiler-actions)
      ;; download code first
      ;; This might take awhile
      ;;   - should this be done separately from usual monitoring?
      ;; should we only download when topology is assigned to this supervisor?
      (doseq [[storm-id master-code-dir] storm-code-map]
        (when (and (not (downloaded-storm-ids storm-id))
                   (assigned-storm-ids storm-id))
          (log-message "Downloading code for storm id " storm-id)
          (try-cause
            (download-storm-code conf storm-id master-code-dir localizer)

            (catch NimbusLeaderNotFoundException e
              (log-warn-error e "Nimbus leader was not available."))
            (catch TTransportException e
              (log-warn-error e "There was a connection problem with nimbus.")))
          (log-message "Finished downloading code for storm id " storm-id)))

      (log-debug "Writing new assignment "
                 (pr-str new-assignment))
      (doseq [p (set/difference (set (keys existing-assignment))
                                (set (keys new-assignment)))]
        (.killedWorker isupervisor (int p)))
      (.assigned isupervisor (keys new-assignment))
      (ls-local-assignments! local-state
            new-assignment)
      (reset! (:assignment-versions supervisor) versions)
      (reset! (:stormid->profiler-actions supervisor) storm-id->profiler-actions)

      (reset! (:curr-assignment supervisor) new-assignment)
      ;; remove any downloaded code that's no longer assigned or active
      ;; important that this happens after setting the local assignment so that
      ;; synchronize-supervisor doesn't try to launch workers for which the
      ;; resources don't exist
      (if on-windows? (shutdown-disallowed-workers supervisor))
      (doseq [storm-id all-downloaded-storm-ids]
        (when-not (storm-code-map storm-id)
          (log-message "Removing code for storm id "
                       storm-id)
          (rm-topo-files conf storm-id localizer true)))
      (.add processes-event-manager sync-processes))))

(defn mk-supervisor-capacities
  [conf]
  {Config/SUPERVISOR_MEMORY_CAPACITY_MB (double (conf SUPERVISOR-MEMORY-CAPACITY-MB))
   Config/SUPERVISOR_CPU_CAPACITY (double (conf SUPERVISOR-CPU-CAPACITY))})

(defn update-blobs-for-topology!
  "Update each blob listed in the topology configuration if the latest version of the blob
   has not been downloaded."
  [conf storm-id localizer]
  (let [storm-conf (clojurify-structure (ConfigUtils/readSupervisorStormConf conf storm-id))
        blobstore-map (storm-conf TOPOLOGY-BLOBSTORE-MAP)
        user (storm-conf TOPOLOGY-SUBMITTER-USER)
        localresources (blobstore-map-to-localresources blobstore-map)]
    (try
      (.updateBlobs localizer localresources user)
      (catch AuthorizationException authExp
        (log-error authExp))
      (catch KeyNotFoundException knf
        (log-error knf)))))

(defn update-blobs-for-all-topologies-fn
  "Returns a function that downloads all blobs listed in the topology configuration for all topologies assigned
  to this supervisor, and creates version files with a suffix. The returned function is intended to be run periodically
  by a timer, created elsewhere."
  [supervisor]
  (fn []
    (try-cause
      (let [conf (:conf supervisor)
            downloaded-storm-ids (set (read-downloaded-storm-ids conf))
            new-assignment @(:curr-assignment supervisor)
            assigned-storm-ids (assigned-storm-ids-from-port-assignments new-assignment)]
        (doseq [topology-id downloaded-storm-ids]
          (let [storm-root (ConfigUtils/supervisorStormDistRoot conf topology-id)]
            (when (assigned-storm-ids topology-id)
              (log-debug "Checking Blob updates for storm topology id " topology-id " With target_dir: " storm-root)
              (update-blobs-for-topology! conf topology-id (:localizer supervisor))))))
      (catch TTransportException e
        (log-error
          e
          "Network error while updating blobs, will retry again later"))
      (catch NimbusLeaderNotFoundException e
        (log-error
          e
          "Nimbus unavailable to update blobs, will retry again later")))))

(defn jvm-cmd [cmd]
  (let [java-home (.get (System/getenv) "JAVA_HOME")]
    (if (nil? java-home)
      cmd
      (str java-home Utils/filePathSeparator "bin" Utils/filePathSeparator cmd))))

(defn java-cmd []
  (jvm-cmd "java"))

(defn jmap-dump-cmd [profile-cmd pid target-dir]
  [profile-cmd pid "jmap" target-dir])

(defn jstack-dump-cmd [profile-cmd pid target-dir]
  [profile-cmd pid "jstack" target-dir])

(defn jprofile-start [profile-cmd pid]
  [profile-cmd pid "start"])

(defn jprofile-stop [profile-cmd pid target-dir]
  [profile-cmd pid "stop" target-dir])

(defn jprofile-dump [profile-cmd pid workers-artifacts-directory]
  [profile-cmd pid "dump" workers-artifacts-directory])

(defn jprofile-jvm-restart [profile-cmd pid]
  [profile-cmd pid "kill"])

(defn- delete-topology-profiler-action [storm-cluster-state storm-id profile-action]
  (log-message "Deleting profiler action.." profile-action)
  (.delete-topology-profile-requests storm-cluster-state storm-id profile-action))

(defnk launch-profiler-action-for-worker
  "Launch profiler action for a worker"
  [conf user target-dir command :environment {} :exit-code-on-profile-action nil :log-prefix nil]
  (if-let [run-worker-as-user (conf SUPERVISOR-RUN-WORKER-AS-USER)]
    (let [container-file (Utils/containerFilePath target-dir)
          script-file (Utils/scriptFilePath target-dir)]
      (log-message "Running as user:" user " command:" (Utils/shellCmd command))
      (if (Utils/checkFileExists container-file) (rmr-as-user conf container-file container-file))
      (if (Utils/checkFileExists script-file) (rmr-as-user conf script-file script-file))
      (worker-launcher
        conf
        user
        ["profiler" target-dir (write-script target-dir command :environment environment)]
        :log-prefix log-prefix
        :exit-code-callback exit-code-on-profile-action
        :directory (File. target-dir)))
    (launch-process
      command
      :environment environment
      :log-prefix log-prefix
      :exit-code-callback exit-code-on-profile-action
      :directory (File. target-dir))))

(defn mk-run-profiler-actions-for-all-topologies
  "Returns a function that downloads all profile-actions listed for all topologies assigned
  to this supervisor, executes those actions as user and deletes them from zookeeper."
  [supervisor]
  (fn []
    (try
      (let [conf (:conf supervisor)
            stormid->profiler-actions @(:stormid->profiler-actions supervisor)
            storm-cluster-state (:storm-cluster-state supervisor)
            hostname (:my-hostname supervisor)
            storm-home (System/getProperty "storm.home")
            profile-cmd (str (clojure.java.io/file storm-home
                                                   "bin"
                                                   (conf WORKER-PROFILER-COMMAND)))
            new-assignment @(:curr-assignment supervisor)
            assigned-storm-ids (assigned-storm-ids-from-port-assignments new-assignment)]
        (doseq [[storm-id profiler-actions] stormid->profiler-actions]
          (when (not (empty? profiler-actions))
            (doseq [pro-action profiler-actions]
              (if (= hostname (:host pro-action))
                (let [port (:port pro-action)
                      action ^ProfileAction (:action pro-action)
                      stop? (> (System/currentTimeMillis) (:timestamp pro-action))
                      target-dir (ConfigUtils/workerArtifactsRoot conf storm-id port)
                      storm-conf (clojurify-structure (ConfigUtils/readSupervisorStormConf conf storm-id))
                      user (storm-conf TOPOLOGY-SUBMITTER-USER)
                      environment (if-let [env (storm-conf TOPOLOGY-ENVIRONMENT)] env {})
                      worker-pid (slurp (ConfigUtils/workerArtifactsPidPath conf storm-id port))
                      log-prefix (str "ProfilerAction process " storm-id ":" port " PROFILER_ACTION: " action " ")
                      ;; Until PROFILER_STOP action is invalid, keep launching profiler start in case worker restarted
                      ;; The profiler plugin script validates if JVM is recording before starting another recording.
                      command (cond
                                (= action ProfileAction/JMAP_DUMP) (jmap-dump-cmd profile-cmd worker-pid target-dir)
                                (= action ProfileAction/JSTACK_DUMP) (jstack-dump-cmd profile-cmd worker-pid target-dir)
                                (= action ProfileAction/JPROFILE_DUMP) (jprofile-dump profile-cmd worker-pid target-dir)
                                (= action ProfileAction/JVM_RESTART) (jprofile-jvm-restart profile-cmd worker-pid)
                                (and (not stop?)
                                     (= action ProfileAction/JPROFILE_STOP))
                                  (jprofile-start profile-cmd worker-pid) ;; Ensure the profiler is still running
                                (and stop? (= action ProfileAction/JPROFILE_STOP)) (jprofile-stop profile-cmd worker-pid target-dir))
                      action-on-exit (fn [exit-code]
                                       (log-message log-prefix " profile-action exited for code: " exit-code)
                                       (if (and (= exit-code 0) stop?)
                                         (delete-topology-profiler-action storm-cluster-state storm-id pro-action)))
                      command (->> command (map str) (filter (complement empty?)))]

                  (try
                    (launch-profiler-action-for-worker conf
                      user
                      target-dir
                      command
                      :environment environment
                      :exit-code-on-profile-action action-on-exit
                      :log-prefix log-prefix)
                    (catch IOException ioe
                      (log-error ioe
                        (str "Error in processing ProfilerAction '" action "' for " storm-id ":" port ", will retry later.")))
                    (catch RuntimeException rte
                      (log-error rte
                        (str "Error in processing ProfilerAction '" action "' for " storm-id ":" port ", will retry later."))))))))))
      (catch Exception e
        (log-error e "Error running profiler actions, will retry again later")))))

;; in local state, supervisor stores who its current assignments are
;; another thread launches events to restart any dead processes if necessary
(defserverfn mk-supervisor [conf shared-context ^ISupervisor isupervisor]
  (log-message "Starting Supervisor with conf " conf)
  (.prepare isupervisor conf (ConfigUtils/supervisorIsupervisorDir conf))
  (FileUtils/cleanDirectory (File. (ConfigUtils/supervisorTmpDir conf)))
  (let [supervisor (supervisor-data conf shared-context isupervisor)
        [event-manager processes-event-manager :as managers] [(event/event-manager false) (event/event-manager false)]
        sync-processes (partial sync-processes supervisor)
        synchronize-supervisor (mk-synchronize-supervisor supervisor sync-processes event-manager processes-event-manager)
        synchronize-blobs-fn (update-blobs-for-all-topologies-fn supervisor)
        downloaded-storm-ids (set (read-downloaded-storm-ids conf))
        run-profiler-actions-fn (mk-run-profiler-actions-for-all-topologies supervisor)
        heartbeat-fn (fn [] (.supervisor-heartbeat!
                               (:storm-cluster-state supervisor)
                               (:supervisor-id supervisor)
                               (->SupervisorInfo (Utils/currentTimeSecs)
                                                 (:my-hostname supervisor)
                                                 (:assignment-id supervisor)
                                                 (keys @(:curr-assignment supervisor))
                                                  ;; used ports
                                                 (.getMetadata isupervisor)
                                                 (conf SUPERVISOR-SCHEDULER-META)
                                                 ((:uptime supervisor))
                                                 (:version supervisor)
                                                 (mk-supervisor-capacities conf))))]
    (heartbeat-fn)

    ;; should synchronize supervisor so it doesn't launch anything after being down (optimization)
    (schedule-recurring (:heartbeat-timer supervisor)
                        0
                        (conf SUPERVISOR-HEARTBEAT-FREQUENCY-SECS)
                        heartbeat-fn)
    (doseq [storm-id downloaded-storm-ids]
      (add-blob-references (:localizer supervisor) storm-id
        conf))
    ;; do this after adding the references so we don't try to clean things being used
    (.startCleaner (:localizer supervisor))

    (when (conf SUPERVISOR-ENABLE)
      ;; This isn't strictly necessary, but it doesn't hurt and ensures that the machine stays up
      ;; to date even if callbacks don't all work exactly right
      (schedule-recurring (:event-timer supervisor) 0 10 (fn [] (.add event-manager synchronize-supervisor)))
      (schedule-recurring (:event-timer supervisor)
                          0
                          (conf SUPERVISOR-MONITOR-FREQUENCY-SECS)
                          (fn [] (.add processes-event-manager sync-processes)))

      ;; Blob update thread. Starts with 30 seconds delay, every 30 seconds
      (schedule-recurring (:blob-update-timer supervisor)
                          30
                          30
                          (fn [] (.add event-manager synchronize-blobs-fn)))

      (schedule-recurring (:event-timer supervisor)
                          (* 60 5)
                          (* 60 5)
                          (fn [] (let [health-code (healthcheck/health-check conf)
                                       ids (my-worker-ids conf)]
                                   (if (not (= health-code 0))
                                     (do
                                       (doseq [id ids]
                                         (shutdown-worker supervisor id))
                                       (throw (RuntimeException. "Supervisor failed health check. Exiting.")))))))

      ;; Launch a thread that Runs profiler commands . Starts with 30 seconds delay, every 30 seconds
      (schedule-recurring (:event-timer supervisor)
                          30
                          30
                          (fn [] (.add event-manager run-profiler-actions-fn))))
    (log-message "Starting supervisor with id " (:supervisor-id supervisor) " at host " (:my-hostname supervisor))
    (reify
     Shutdownable
     (shutdown [this]
               (log-message "Shutting down supervisor " (:supervisor-id supervisor))
               (reset! (:active supervisor) false)
               (cancel-timer (:heartbeat-timer supervisor))
               (cancel-timer (:event-timer supervisor))
               (cancel-timer (:blob-update-timer supervisor))
               (.shutdown event-manager)
               (.shutdown processes-event-manager)
               (.shutdown (:localizer supervisor))
               (.disconnect (:storm-cluster-state supervisor)))
     SupervisorDaemon
     (get-conf [this]
       conf)
     (get-id [this]
       (:supervisor-id supervisor))
     (shutdown-all-workers [this]
       (let [ids (my-worker-ids conf)]
         (doseq [id ids]
           (shutdown-worker supervisor id)
           )))
     DaemonCommon
     (waiting? [this]
       (or (not @(:active supervisor))
           (and
            (timer-waiting? (:heartbeat-timer supervisor))
            (timer-waiting? (:event-timer supervisor))
            (every? (memfn waiting?) managers)))
           ))))

(defn kill-supervisor [supervisor]
  (.shutdown supervisor)
  )

(defn setup-storm-code-dir
  [conf storm-conf dir]
 (if (conf SUPERVISOR-RUN-WORKER-AS-USER)
  (worker-launcher-and-wait conf (storm-conf TOPOLOGY-SUBMITTER-USER) ["code-dir" dir] :log-prefix (str "setup conf for " dir))))

(defn setup-blob-permission
  [conf storm-conf path]
  (if (conf SUPERVISOR-RUN-WORKER-AS-USER)
    (worker-launcher-and-wait conf (storm-conf TOPOLOGY-SUBMITTER-USER) ["blob" path] :log-prefix (str "setup blob permissions for " path))))

(defn download-blobs-for-topology!
  "Download all blobs listed in the topology configuration for a given topology."
  [conf stormconf-path localizer tmproot]
  (let [storm-conf (clojurify-structure (ConfigUtils/readSupervisorStormConfGivenPath conf stormconf-path))
        blobstore-map (storm-conf TOPOLOGY-BLOBSTORE-MAP)
        user (storm-conf TOPOLOGY-SUBMITTER-USER)
        topo-name (storm-conf TOPOLOGY-NAME)
        user-dir (.getLocalUserFileCacheDir localizer user)
        localresources (blobstore-map-to-localresources blobstore-map)]
    (when localresources
      (when-not (.exists user-dir)
        (FileUtils/forceMkdir user-dir))
      (try
        (let [localized-resources (.getBlobs localizer localresources user topo-name user-dir)]
          (setup-blob-permission conf storm-conf (.toString user-dir))
          (doseq [local-rsrc localized-resources]
            (let [rsrc-file-path (File. (.getFilePath local-rsrc))
                  key-name (.getName rsrc-file-path)
                  blob-symlink-target-name (.getName (File. (.getCurrentSymlinkPath local-rsrc)))
                  symlink-name (get-blob-localname (get blobstore-map key-name) key-name)]
              (Utils/createSymlink tmproot (.getParent rsrc-file-path) symlink-name
                blob-symlink-target-name))))
        (catch AuthorizationException authExp
          (log-error authExp))
        (catch KeyNotFoundException knf
          (log-error knf))))))

(defn get-blob-file-names
  [blobstore-map]
  (if blobstore-map
    (for [[k, data] blobstore-map]
      (get-blob-localname data k))))

(defn download-blobs-for-topology-succeed?
  "Assert if all blobs are downloaded for the given topology"
  [stormconf-path target-dir]
  (let [storm-conf (clojurify-structure (Utils/fromCompressedJsonConf (FileUtils/readFileToByteArray (File. stormconf-path))))
        blobstore-map (storm-conf TOPOLOGY-BLOBSTORE-MAP)
        file-names (get-blob-file-names blobstore-map)]
    (if-not (empty? file-names)
      (every? #(Utils/checkFileExists target-dir %) file-names)
      true)))

;; distributed implementation
(defmethod download-storm-code
  :distributed [conf storm-id master-code-dir localizer]
  ;; Downloading to permanent location is atomic
<<<<<<< HEAD
  (let [tmproot (str (supervisor-tmp-dir conf) Utils/filePathSeparator (Utils/uuid))
        stormroot (supervisor-stormdist-root conf storm-id)
=======
  (let [tmproot (str (ConfigUtils/supervisorTmpDir conf) file-path-separator (uuid))
        stormroot (ConfigUtils/supervisorStormDistRoot conf storm-id)
>>>>>>> 09976507
        blobstore (Utils/getClientBlobStoreForSupervisor conf)]
    (FileUtils/forceMkdir (File. tmproot))
    (if-not on-windows?
      (Utils/restrictPermissions tmproot)
      (if (conf SUPERVISOR-RUN-WORKER-AS-USER)
        (throw-runtime (str "ERROR: Windows doesn't implement setting the correct permissions"))))
    (Utils/downloadResourcesAsSupervisor (ConfigUtils/masterStormJarKey storm-id)
      (ConfigUtils/supervisorStormJarPath tmproot) blobstore)
    (Utils/downloadResourcesAsSupervisor (ConfigUtils/masterStormCodeKey storm-id)
      (ConfigUtils/supervisorStormCodePath tmproot) blobstore)
    (Utils/downloadResourcesAsSupervisor (ConfigUtils/masterStormConfKey storm-id)
      (ConfigUtils/supervisorStormConfPath tmproot) blobstore)
    (.shutdown blobstore)
<<<<<<< HEAD
    (Utils/extractDirFromJar (supervisor-stormjar-path tmproot) RESOURCES-SUBDIR tmproot)
    (download-blobs-for-topology! conf (supervisor-stormconf-path tmproot) localizer
=======
    (extract-dir-from-jar (ConfigUtils/supervisorStormJarPath tmproot) ConfigUtils/RESOURCES_SUBDIR tmproot)
    (download-blobs-for-topology! conf (ConfigUtils/supervisorStormConfPath tmproot) localizer
>>>>>>> 09976507
      tmproot)
    (if (download-blobs-for-topology-succeed? (ConfigUtils/supervisorStormConfPath tmproot) tmproot)
      (do
        (log-message "Successfully downloaded blob resources for storm-id " storm-id)
        (FileUtils/forceMkdir (File. stormroot))
        (Files/move (.toPath (File. tmproot)) (.toPath (File. stormroot))
          (doto (make-array StandardCopyOption 1) (aset 0 StandardCopyOption/ATOMIC_MOVE)))
        (setup-storm-code-dir conf (clojurify-structure (ConfigUtils/readSupervisorStormConf conf storm-id)) stormroot))
      (do
        (log-message "Failed to download blob resources for storm-id " storm-id)
        (Utils/forceDelete tmproot)))))

(defn write-log-metadata-to-yaml-file! [storm-id port data conf]
  (let [file (ConfigUtils/getLogMetaDataFile conf storm-id port)]
    ;;run worker as user needs the directory to have special permissions
    ;; or it is insecure
    (when (not (.exists (.getParentFile file)))
      (if (conf SUPERVISOR-RUN-WORKER-AS-USER)
        (do (FileUtils/forceMkdir (.getParentFile file))
            (setup-storm-code-dir
              conf
              (clojurify-structure (ConfigUtils/readSupervisorStormConf conf storm-id))
              (.getCanonicalPath (.getParentFile file))))
        (.mkdirs (.getParentFile file))))
    (let [writer (java.io.FileWriter. file)
          yaml (Yaml.)]
      (try
        (.dump yaml data writer)
        (finally
          (.close writer))))))

(defn write-log-metadata! [storm-conf user worker-id storm-id port conf]
  (let [data {TOPOLOGY-SUBMITTER-USER user
              "worker-id" worker-id
              LOGS-GROUPS (sort (distinct (remove nil?
                                           (concat
                                             (storm-conf LOGS-GROUPS)
                                             (storm-conf TOPOLOGY-GROUPS)))))
              LOGS-USERS (sort (distinct (remove nil?
                                           (concat
                                             (storm-conf LOGS-USERS)
                                             (storm-conf TOPOLOGY-USERS)))))}]
    (write-log-metadata-to-yaml-file! storm-id port data conf)))

(defn jlp [stormroot conf]
  (let [resource-root (str stormroot File/separator ConfigUtils/RESOURCES_SUBDIR)
        os (clojure.string/replace (System/getProperty "os.name") #"\s+" "_")
        arch (System/getProperty "os.arch")
        arch-resource-root (str resource-root File/separator os "-" arch)]
    (str arch-resource-root File/pathSeparator resource-root File/pathSeparator (conf JAVA-LIBRARY-PATH))))

(defn substitute-childopts
  "Generates runtime childopts by replacing keys with topology-id, worker-id, port, mem-onheap"
  [value worker-id topology-id port mem-onheap]
  (let [replacement-map {"%ID%"          (str port)
                         "%WORKER-ID%"   (str worker-id)
                         "%TOPOLOGY-ID%"    (str topology-id)
                         "%WORKER-PORT%" (str port)
                         "%HEAP-MEM%" (str mem-onheap)}
        sub-fn #(reduce (fn [string entry]
                          (apply clojure.string/replace string entry))
                        %
                        replacement-map)]
    (cond
      (nil? value) nil
      (sequential? value) (vec (map sub-fn value))
      :else (-> value sub-fn (clojure.string/split #"\s+")))))


(defn create-blobstore-links
  "Create symlinks in worker launch directory for all blobs"
  [conf storm-id worker-id]
  (let [stormroot (ConfigUtils/supervisorStormDistRoot conf storm-id)
        storm-conf (clojurify-structure (ConfigUtils/readSupervisorStormConf conf storm-id))
        workerroot (ConfigUtils/workerRoot conf worker-id)
        blobstore-map (storm-conf TOPOLOGY-BLOBSTORE-MAP)
        blob-file-names (get-blob-file-names blobstore-map)
        resource-file-names (cons ConfigUtils/RESOURCES_SUBDIR blob-file-names)]
    (log-message "Creating symlinks for worker-id: " worker-id " storm-id: "
      storm-id " for files(" (count resource-file-names) "): " (pr-str resource-file-names))
<<<<<<< HEAD
    (Utils/createSymlink workerroot stormroot RESOURCES-SUBDIR)
=======
    (create-symlink! workerroot stormroot ConfigUtils/RESOURCES_SUBDIR)
>>>>>>> 09976507
    (doseq [file-name blob-file-names]
      (Utils/createSymlink workerroot stormroot file-name file-name))))

(defn create-artifacts-link
  "Create a symlink from workder directory to its port artifacts directory"
  [conf storm-id port worker-id]
  (let [worker-dir (ConfigUtils/workerRoot conf worker-id)
        topo-dir (ConfigUtils/workerArtifactsRoot conf storm-id)]
    (log-message "Creating symlinks for worker-id: " worker-id " storm-id: "
                 storm-id " to its port artifacts directory")
    (if (.exists (File. worker-dir))
      (Utils/createSymlink worker-dir topo-dir "artifacts" port))))

(defmethod launch-worker
    :distributed [supervisor storm-id port worker-id mem-onheap]
    (let [conf (:conf supervisor)
          run-worker-as-user (conf SUPERVISOR-RUN-WORKER-AS-USER)
          storm-home (System/getProperty "storm.home")
          storm-options (System/getProperty "storm.options")
          storm-conf-file (System/getProperty "storm.conf.file")
          storm-log-dir (ConfigUtils/getLogDir)
          storm-log-conf-dir (conf STORM-LOG4J2-CONF-DIR)
          storm-log4j2-conf-dir (if storm-log-conf-dir
                                  (if (.isAbsolute (File. storm-log-conf-dir)) ;(is-absolute-path? storm-log-conf-dir)
                                    storm-log-conf-dir
<<<<<<< HEAD
                                    (str storm-home Utils/filePathSeparator storm-log-conf-dir))
                                  (str storm-home Utils/filePathSeparator "log4j2"))
          stormroot (supervisor-stormdist-root conf storm-id)
=======
                                    (str storm-home file-path-separator storm-log-conf-dir))
                                  (str storm-home file-path-separator "log4j2"))
          stormroot (ConfigUtils/supervisorStormDistRoot conf storm-id)
>>>>>>> 09976507
          jlp (jlp stormroot conf)
          stormjar (ConfigUtils/supervisorStormJarPath stormroot)
          storm-conf (clojurify-structure (ConfigUtils/readSupervisorStormConf conf storm-id))
          topo-classpath (if-let [cp (storm-conf TOPOLOGY-CLASSPATH)]
                           [cp]
                           [])
          classpath (-> (Utils/workerClasspath)
                        (Utils/addToClasspath [stormjar])
                        (Utils/addToClasspath topo-classpath))
          top-gc-opts (storm-conf TOPOLOGY-WORKER-GC-CHILDOPTS)
          mem-onheap (if (and mem-onheap (> mem-onheap 0)) ;; not nil and not zero
                       (int (Math/ceil mem-onheap)) ;; round up
                       (storm-conf WORKER-HEAP-MEMORY-MB)) ;; otherwise use default value
          gc-opts (substitute-childopts (if top-gc-opts top-gc-opts (conf WORKER-GC-CHILDOPTS)) worker-id storm-id port mem-onheap)
          topo-worker-logwriter-childopts (storm-conf TOPOLOGY-WORKER-LOGWRITER-CHILDOPTS)
          user (storm-conf TOPOLOGY-SUBMITTER-USER)
          logfilename "worker.log"
          workers-artifacts (ConfigUtils/workerArtifactsRoot conf)
          logging-sensitivity (storm-conf TOPOLOGY-LOGGING-SENSITIVITY "S3")
          worker-childopts (when-let [s (conf WORKER-CHILDOPTS)]
                             (substitute-childopts s worker-id storm-id port mem-onheap))
          topo-worker-childopts (when-let [s (storm-conf TOPOLOGY-WORKER-CHILDOPTS)]
                                  (substitute-childopts s worker-id storm-id port mem-onheap))
          worker--profiler-childopts (if (conf WORKER-PROFILER-ENABLED)
                                       (substitute-childopts (conf WORKER-PROFILER-CHILDOPTS) worker-id storm-id port mem-onheap)
                                       "")
          topology-worker-environment (if-let [env (storm-conf TOPOLOGY-ENVIRONMENT)]
                                        (merge env {"LD_LIBRARY_PATH" jlp})
                                        {"LD_LIBRARY_PATH" jlp})

          log4j-configuration-file (str (if (.startsWith (System/getProperty "os.name") "Windows")
                                          (if (.startsWith storm-log4j2-conf-dir "file:")
                                            storm-log4j2-conf-dir
                                            (str "file:///" storm-log4j2-conf-dir))
                                          storm-log4j2-conf-dir)
                                     Utils/filePathSeparator "worker.xml")
          command (concat
                    [(java-cmd) "-cp" classpath 
                     topo-worker-logwriter-childopts
                     (str "-Dlogfile.name=" logfilename)
                     (str "-Dstorm.home=" storm-home)
                     (str "-Dworkers.artifacts=" workers-artifacts)
                     (str "-Dstorm.id=" storm-id)
                     (str "-Dworker.id=" worker-id)
                     (str "-Dworker.port=" port)
                     (str "-Dstorm.log.dir=" storm-log-dir)
                     (str "-Dlog4j.configurationFile=" log4j-configuration-file)
                     (str "-DLog4jContextSelector=org.apache.logging.log4j.core.selector.BasicContextSelector")
                     "org.apache.storm.LogWriter"]
                    [(java-cmd) "-server"]
                    worker-childopts
                    topo-worker-childopts
                    gc-opts
                    worker--profiler-childopts
                    [(str "-Djava.library.path=" jlp)
                     (str "-Dlogfile.name=" logfilename)
                     (str "-Dstorm.home=" storm-home)
                     (str "-Dworkers.artifacts=" workers-artifacts)
                     (str "-Dstorm.conf.file=" storm-conf-file)
                     (str "-Dstorm.options=" storm-options)
                     (str "-Dstorm.log.dir=" storm-log-dir)
                     (str "-Dlogging.sensitivity=" logging-sensitivity)
                     (str "-Dlog4j.configurationFile=" log4j-configuration-file)
                     (str "-DLog4jContextSelector=org.apache.logging.log4j.core.selector.BasicContextSelector")
                     (str "-Dstorm.id=" storm-id)
                     (str "-Dworker.id=" worker-id)
                     (str "-Dworker.port=" port)
                     "-cp" classpath
                     "org.apache.storm.daemon.worker"
                     storm-id
                     (:assignment-id supervisor)
                     port
                     worker-id])
          command (->> command (map str) (filter (complement empty?)))]
      (log-message "Launching worker with command: " (Utils/shellCmd command))
      (write-log-metadata! storm-conf user worker-id storm-id port conf)
      (ConfigUtils/setWorkerUserWSE conf worker-id user)
      (create-artifacts-link conf storm-id port worker-id)
      (let [log-prefix (str "Worker Process " worker-id)
            callback (fn [exit-code]
                       (log-message log-prefix " exited with code: " exit-code)
                       (add-dead-worker worker-id))
            worker-dir (ConfigUtils/workerRoot conf worker-id)]
        (remove-dead-worker worker-id)
        (create-blobstore-links conf storm-id worker-id)
        (if run-worker-as-user
          (worker-launcher conf user ["worker" worker-dir (write-script worker-dir command :environment topology-worker-environment)] :log-prefix log-prefix :exit-code-callback callback :directory (File. worker-dir))
          (launch-process command :environment topology-worker-environment :log-prefix log-prefix :exit-code-callback callback :directory (File. worker-dir)))
        )))

;; local implementation

(defn resources-jar []
  (->> (.split (Utils/currentClasspath) File/pathSeparator)
       (filter #(.endsWith  % ".jar"))
       (filter #(zip-contains-dir? % ConfigUtils/RESOURCES_SUBDIR))
       first ))

(defmethod download-storm-code
  :local [conf storm-id master-code-dir localizer]
<<<<<<< HEAD
  (let [tmproot (str (supervisor-tmp-dir conf) Utils/filePathSeparator (Utils/uuid))
        stormroot (supervisor-stormdist-root conf storm-id)
=======
  (let [tmproot (str (ConfigUtils/supervisorTmpDir conf) file-path-separator (uuid))
        stormroot (ConfigUtils/supervisorStormDistRoot conf storm-id)
>>>>>>> 09976507
        blob-store (Utils/getNimbusBlobStore conf master-code-dir nil)]
    (try
      (FileUtils/forceMkdir (File. tmproot))
      (.readBlobTo blob-store (ConfigUtils/masterStormCodeKey storm-id) (FileOutputStream. (ConfigUtils/supervisorStormCodePath tmproot)) nil)
      (.readBlobTo blob-store (ConfigUtils/masterStormConfKey storm-id) (FileOutputStream. (ConfigUtils/supervisorStormConfPath tmproot)) nil)
      (finally
        (.shutdown blob-store)))
    (FileUtils/moveDirectory (File. tmproot) (File. stormroot))
    (setup-storm-code-dir conf (clojurify-structure (ConfigUtils/readSupervisorStormConf conf storm-id)) stormroot)
    (let [classloader (.getContextClassLoader (Thread/currentThread))
          resources-jar (resources-jar)
<<<<<<< HEAD
          url (.getResource classloader RESOURCES-SUBDIR)
          target-dir (str stormroot Utils/filePathSeparator RESOURCES-SUBDIR)]
=======
          url (.getResource classloader ConfigUtils/RESOURCES_SUBDIR)
          target-dir (str stormroot file-path-separator ConfigUtils/RESOURCES_SUBDIR)]
>>>>>>> 09976507
      (cond
        resources-jar
        (do
          (log-message "Extracting resources from jar at " resources-jar " to " target-dir)
<<<<<<< HEAD
          (Utils/extractDirFromJar resources-jar RESOURCES-SUBDIR stormroot))
=======
          (extract-dir-from-jar resources-jar ConfigUtils/RESOURCES_SUBDIR stormroot))
>>>>>>> 09976507
        url
        (do
          (log-message "Copying resources at " (str url) " to " target-dir)
          (FileUtils/copyDirectory (File. (.getFile url)) (File. target-dir)))))))

(defmethod launch-worker
    :local [supervisor storm-id port worker-id mem-onheap]
    (let [conf (:conf supervisor)
          pid (Utils/uuid)
          worker (worker/mk-worker conf
                                   (:shared-context supervisor)
                                   storm-id
                                   (:assignment-id supervisor)
                                   port
                                   worker-id)]
      (ConfigUtils/setWorkerUserWSE conf worker-id "")
      (psim/register-process pid worker)
      (swap! (:worker-thread-pids-atom supervisor) assoc worker-id pid)
      ))

(defn -launch
  [supervisor]
  (log-message "Starting supervisor for storm version '" STORM-VERSION "'")
  (let [conf (clojurify-structure (ConfigUtils/readStormConfig))]
    (validate-distributed-mode! conf)
    (let [supervisor (mk-supervisor conf nil supervisor)]
      (Utils/addShutdownHookWithForceKillIn1Sec #(.shutdown supervisor)))
    (defgauge supervisor:num-slots-used-gauge #(count (my-worker-ids conf)))
    (start-metrics-reporters)))

(defn standalone-supervisor []
  (let [conf-atom (atom nil)
        id-atom (atom nil)]
    (reify ISupervisor
      (prepare [this conf local-dir]
        (reset! conf-atom conf)
        (let [state (LocalState. local-dir)
              curr-id (if-let [id (ls-supervisor-id state)]
                        id
                        (generate-supervisor-id))]
          (ls-supervisor-id! state curr-id)
          (reset! id-atom curr-id))
        )
      (confirmAssigned [this port]
        true)
      (getMetadata [this]
        (doall (map int (get @conf-atom SUPERVISOR-SLOTS-PORTS))))
      (getSupervisorId [this]
        @id-atom)
      (getAssignmentId [this]
        @id-atom)
      (killedWorker [this port]
        )
      (assigned [this ports]
        ))))

(defn -main []
  (setup-default-uncaught-exception-handler)
  (-launch (standalone-supervisor)))<|MERGE_RESOLUTION|>--- conflicted
+++ resolved
@@ -120,12 +120,7 @@
   (map-val :master-code-dir assignments-snapshot))
 
 (defn- read-downloaded-storm-ids [conf]
-<<<<<<< HEAD
-  (map #(url-decode %) (Utils/readDirContents (supervisor-stormdist-root conf)))
-=======
-  (let [dir (ConfigUtils/supervisorStormDistRoot conf)]
-  (map #(url-decode %) (read-dir-contents dir)))
->>>>>>> 09976507
+  (map #(url-decode %) (Utils/readDirContents (ConfigUtils/supervisorStormDistRoot conf)))
   )
 
 (defn read-worker-heartbeat [conf id]
@@ -138,11 +133,7 @@
 
 
 (defn my-worker-ids [conf]
-<<<<<<< HEAD
-  (Utils/readDirContents (worker-root conf)))
-=======
-  (read-dir-contents (ConfigUtils/workerRoot conf)))
->>>>>>> 09976507
+  (Utils/readDirContents (ConfigUtils/workerRoot conf)))
 
 (defn read-worker-heartbeats
   "Returns map from worker id to heartbeat"
@@ -270,19 +261,11 @@
         (if (conf SUPERVISOR-RUN-WORKER-AS-USER)
           (rmr-as-user conf id (ConfigUtils/workerRoot conf id))
           (do
-<<<<<<< HEAD
-            (Utils/forceDelete (worker-heartbeats-root conf id))
+            (Utils/forceDelete (ConfigUtils/workerHeartbeatsRoot conf id))
             ;; this avoids a race condition with worker or subprocess writing pid around same time
-            (Utils/forceDelete (worker-pids-root conf id))
-            (Utils/forceDelete (worker-root conf id))))
-        (remove-worker-user! conf id)
-=======
-            (rmr (ConfigUtils/workerHeartbeatsRoot conf id))
-            ;; this avoids a race condition with worker or subprocess writing pid around same time
-            (rmr (ConfigUtils/workerPidsRoot conf id))
-            (rmr (ConfigUtils/workerRoot conf id))))
+            (Utils/forceDelete (ConfigUtils/workerPidsRoot conf id))
+            (Utils/forceDelete (ConfigUtils/workerRoot conf id))))
         (ConfigUtils/removeWorkerUserWSE conf id)
->>>>>>> 09976507
         (remove-dead-worker id)
       ))
   (catch IOException e
@@ -296,11 +279,7 @@
 (defn shutdown-worker [supervisor id]
   (log-message "Shutting down " (:supervisor-id supervisor) ":" id)
   (let [conf (:conf supervisor)
-<<<<<<< HEAD
-        pids (Utils/readDirContents (worker-pids-root conf id))
-=======
-        pids (read-dir-contents (ConfigUtils/workerPidsRoot conf id))
->>>>>>> 09976507
+        pids (Utils/readDirContents (ConfigUtils/workerPidsRoot conf id))
         thread-pid (@(:worker-thread-pids-atom supervisor) id)
         shutdown-sleep-secs (conf SUPERVISOR-WORKER-SHUTDOWN-SLEEP-SECS)
         as-user (conf SUPERVISOR-RUN-WORKER-AS-USER)
@@ -317,23 +296,14 @@
     (doseq [pid pids]
       (if as-user
         (worker-launcher-and-wait conf user ["signal" pid "9"] :log-prefix (str "kill -9 " pid))
-<<<<<<< HEAD
         (Utils/forceKillProcess pid))
-      (let [path (worker-pid-path conf id pid)]
+      (let [path (ConfigUtils/workerPidPath conf id pid)]
         (if as-user
           (rmr-as-user conf id path)
           (try
             (log-debug "Removing path " path)
             (.delete (File. path))
             (catch Exception e))))) ;; on windows, the supervisor may still holds the lock on the worker directory
-=======
-        (force-kill-process pid))
-      (if as-user
-        (rmr-as-user conf id (ConfigUtils/workerPidPath conf id pid))
-        (try
-          (rmpath (ConfigUtils/workerPidPath conf id pid))
-          (catch Exception e)))) ;; on windows, the supervisor may still holds the lock on the worker directory
->>>>>>> 09976507
     (try-cleanup-worker conf id))
   (log-message "Shut down " (:supervisor-id supervisor) ":" id))
 
@@ -381,23 +351,13 @@
 
 (defn required-topo-files-exist?
   [conf storm-id]
-<<<<<<< HEAD
-  (let [stormroot (supervisor-stormdist-root conf storm-id)
-        stormjarpath (supervisor-stormjar-path stormroot)
-        stormcodepath (supervisor-stormcode-path stormroot)
-        stormconfpath (supervisor-stormconf-path stormroot)]
-    (and (every? #(Utils/checkFileExists %) [stormroot stormconfpath stormcodepath])
-         (or (local-mode? conf)
-             (Utils/checkFileExists stormjarpath)))))
-=======
   (let [stormroot (ConfigUtils/supervisorStormDistRoot conf storm-id)
         stormjarpath (ConfigUtils/supervisorStormJarPath stormroot)
         stormcodepath (ConfigUtils/supervisorStormCodePath stormroot)
         stormconfpath (ConfigUtils/supervisorStormConfPath stormroot)]
-    (and (every? exists-file? [stormroot stormconfpath stormcodepath])
+    (and (every? #(Utils/checkFileExists %) [stormroot stormconfpath stormcodepath])
          (or (ConfigUtils/isLocalMode conf)
-             (exists-file? stormjarpath)))))
->>>>>>> 09976507
+             (Utils/checkFileExists stormjarpath)))))
 
 (defn get-worker-assignment-helper-msg
   [assignment supervisor port id]
@@ -415,19 +375,14 @@
               mem-onheap (.get_mem_on_heap resources)]
           ;; This condition checks for required files exist before launching the worker
           (if (required-topo-files-exist? conf storm-id)
-            (let [pids-path (worker-pids-root conf id)
-                  hb-path (worker-heartbeats-root conf id)]
+            (let [pids-path (ConfigUtils/workerPidsRoot conf id)
+                  hb-path (ConfigUtils/workerHeartbeatsRoot conf id)]
               (log-message "Launching worker with assignment "
                 (get-worker-assignment-helper-msg assignment supervisor port id))
-<<<<<<< HEAD
               (log-debug "Making dirs at " pids-path)
               (FileUtils/forceMkdir (File. pids-path))
               (log-debug "Making dirs at " hb-path)
               (FileUtils/forceMkdir (File. hb-path))
-=======
-              (local-mkdirs (ConfigUtils/workerPidsRoot conf id))
-              (local-mkdirs (ConfigUtils/workerHeartbeatsRoot conf id))
->>>>>>> 09976507
               (launch-worker supervisor
                 (:storm-id assignment)
                 port
@@ -561,11 +516,7 @@
         (remove-blob-references localizer storm-id conf))
       (if (conf SUPERVISOR-RUN-WORKER-AS-USER)
         (rmr-as-user conf storm-id path)
-<<<<<<< HEAD
-        (Utils/forceDelete (supervisor-stormdist-root conf storm-id)))
-=======
-        (rmr (ConfigUtils/supervisorStormDistRoot conf storm-id)))
->>>>>>> 09976507
+        (Utils/forceDelete (ConfigUtils/supervisorStormDistRoot conf storm-id)))
       (catch Exception e
         (log-message e (str "Exception removing: " storm-id))))))
 
@@ -984,13 +935,9 @@
 (defmethod download-storm-code
   :distributed [conf storm-id master-code-dir localizer]
   ;; Downloading to permanent location is atomic
-<<<<<<< HEAD
-  (let [tmproot (str (supervisor-tmp-dir conf) Utils/filePathSeparator (Utils/uuid))
-        stormroot (supervisor-stormdist-root conf storm-id)
-=======
-  (let [tmproot (str (ConfigUtils/supervisorTmpDir conf) file-path-separator (uuid))
+
+  (let [tmproot (str (ConfigUtils/supervisorTmpDir conf) Utils/filePathSeparator (Utils/uuid))
         stormroot (ConfigUtils/supervisorStormDistRoot conf storm-id)
->>>>>>> 09976507
         blobstore (Utils/getClientBlobStoreForSupervisor conf)]
     (FileUtils/forceMkdir (File. tmproot))
     (if-not on-windows?
@@ -1004,13 +951,8 @@
     (Utils/downloadResourcesAsSupervisor (ConfigUtils/masterStormConfKey storm-id)
       (ConfigUtils/supervisorStormConfPath tmproot) blobstore)
     (.shutdown blobstore)
-<<<<<<< HEAD
-    (Utils/extractDirFromJar (supervisor-stormjar-path tmproot) RESOURCES-SUBDIR tmproot)
-    (download-blobs-for-topology! conf (supervisor-stormconf-path tmproot) localizer
-=======
-    (extract-dir-from-jar (ConfigUtils/supervisorStormJarPath tmproot) ConfigUtils/RESOURCES_SUBDIR tmproot)
+    (Utils/extractDirFromJar (ConfigUtils/supervisorStormJarPath tmproot) ConfigUtils/RESOURCES_SUBDIR tmproot)
     (download-blobs-for-topology! conf (ConfigUtils/supervisorStormConfPath tmproot) localizer
->>>>>>> 09976507
       tmproot)
     (if (download-blobs-for-topology-succeed? (ConfigUtils/supervisorStormConfPath tmproot) tmproot)
       (do
@@ -1091,11 +1033,7 @@
         resource-file-names (cons ConfigUtils/RESOURCES_SUBDIR blob-file-names)]
     (log-message "Creating symlinks for worker-id: " worker-id " storm-id: "
       storm-id " for files(" (count resource-file-names) "): " (pr-str resource-file-names))
-<<<<<<< HEAD
-    (Utils/createSymlink workerroot stormroot RESOURCES-SUBDIR)
-=======
-    (create-symlink! workerroot stormroot ConfigUtils/RESOURCES_SUBDIR)
->>>>>>> 09976507
+    (Utils/createSymlink workerroot stormroot ConfigUtils/RESOURCES_SUBDIR)
     (doseq [file-name blob-file-names]
       (Utils/createSymlink workerroot stormroot file-name file-name))))
 
@@ -1121,15 +1059,9 @@
           storm-log4j2-conf-dir (if storm-log-conf-dir
                                   (if (.isAbsolute (File. storm-log-conf-dir)) ;(is-absolute-path? storm-log-conf-dir)
                                     storm-log-conf-dir
-<<<<<<< HEAD
                                     (str storm-home Utils/filePathSeparator storm-log-conf-dir))
                                   (str storm-home Utils/filePathSeparator "log4j2"))
-          stormroot (supervisor-stormdist-root conf storm-id)
-=======
-                                    (str storm-home file-path-separator storm-log-conf-dir))
-                                  (str storm-home file-path-separator "log4j2"))
           stormroot (ConfigUtils/supervisorStormDistRoot conf storm-id)
->>>>>>> 09976507
           jlp (jlp stormroot conf)
           stormjar (ConfigUtils/supervisorStormJarPath stormroot)
           storm-conf (clojurify-structure (ConfigUtils/readSupervisorStormConf conf storm-id))
@@ -1230,13 +1162,8 @@
 
 (defmethod download-storm-code
   :local [conf storm-id master-code-dir localizer]
-<<<<<<< HEAD
-  (let [tmproot (str (supervisor-tmp-dir conf) Utils/filePathSeparator (Utils/uuid))
-        stormroot (supervisor-stormdist-root conf storm-id)
-=======
-  (let [tmproot (str (ConfigUtils/supervisorTmpDir conf) file-path-separator (uuid))
+  (let [tmproot (str (ConfigUtils/supervisorTmpDir conf) Utils/filePathSeparator (Utils/uuid))
         stormroot (ConfigUtils/supervisorStormDistRoot conf storm-id)
->>>>>>> 09976507
         blob-store (Utils/getNimbusBlobStore conf master-code-dir nil)]
     (try
       (FileUtils/forceMkdir (File. tmproot))
@@ -1248,22 +1175,13 @@
     (setup-storm-code-dir conf (clojurify-structure (ConfigUtils/readSupervisorStormConf conf storm-id)) stormroot)
     (let [classloader (.getContextClassLoader (Thread/currentThread))
           resources-jar (resources-jar)
-<<<<<<< HEAD
-          url (.getResource classloader RESOURCES-SUBDIR)
-          target-dir (str stormroot Utils/filePathSeparator RESOURCES-SUBDIR)]
-=======
           url (.getResource classloader ConfigUtils/RESOURCES_SUBDIR)
-          target-dir (str stormroot file-path-separator ConfigUtils/RESOURCES_SUBDIR)]
->>>>>>> 09976507
+          target-dir (str stormroot Utils/filePathSeparator ConfigUtils/RESOURCES_SUBDIR)]
       (cond
         resources-jar
         (do
           (log-message "Extracting resources from jar at " resources-jar " to " target-dir)
-<<<<<<< HEAD
-          (Utils/extractDirFromJar resources-jar RESOURCES-SUBDIR stormroot))
-=======
-          (extract-dir-from-jar resources-jar ConfigUtils/RESOURCES_SUBDIR stormroot))
->>>>>>> 09976507
+          (Utils/extractDirFromJar resources-jar ConfigUtils/RESOURCES_SUBDIR stormroot))
         url
         (do
           (log-message "Copying resources at " (str url) " to " target-dir)
