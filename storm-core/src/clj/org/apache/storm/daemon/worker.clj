--- conflicted
+++ resolved
@@ -263,64 +263,6 @@
                       (TransportFactory/makeContext storm-conf))]
     
     (recursive-map
-<<<<<<< HEAD
-     :conf conf
-     :mq-context mq-context
-     :receiver (.bind ^IContext mq-context storm-id port)
-     :storm-id storm-id
-     :assignment-id assignment-id
-     :port port
-     :worker-id worker-id
-     :cluster-state cluster-state
-     :storm-cluster-state storm-cluster-state
-     ;; when worker bootup, worker will start to setup initial connections to
-     ;; other workers. When all connection is ready, we will enable this flag
-     ;; and spout and bolt will be activated.
-     :worker-active-flag (atom false)
-     :storm-active-atom (atom false)
-     :storm-component->debug-atom (atom {})
-     :executors executors
-     :task-ids (->> receive-queue-map keys (map int) sort)
-     :storm-conf storm-conf
-     :topology topology
-     :system-topology (system-topology! storm-conf topology)
-     :heartbeat-timer (mk-halting-timer "heartbeat-timer")
-     :refresh-load-timer (mk-halting-timer "refresh-load-timer")
-     :refresh-connections-timer (mk-halting-timer "refresh-connections-timer")
-     :refresh-credentials-timer (mk-halting-timer "refresh-credentials-timer")
-     :reset-log-levels-timer (mk-halting-timer "reset-log-levels-timer")
-     :refresh-active-timer (mk-halting-timer "refresh-active-timer")
-     :executor-heartbeat-timer (mk-halting-timer "executor-heartbeat-timer")
-     :user-timer (mk-halting-timer "user-timer")
-     :task->component (HashMap. (storm-task-info topology storm-conf)) ; for optimized access when used in tasks later on
-     :component->stream->fields (component->stream->fields (:system-topology <>))
-     :component->sorted-tasks (->> (:task->component <>) reverse-map (map-val sort))
-     :endpoint-socket-lock (mk-rw-lock)
-     :cached-node+port->socket (atom {})
-     :cached-task->node+port (atom {})
-     :transfer-queue transfer-queue
-     :executor-receive-queue-map executor-receive-queue-map
-     :short-executor-receive-queue-map (map-key first executor-receive-queue-map)
-     :task->short-executor (->> executors
-                                (mapcat (fn [e] (for [t (executor-id->tasks e)] [t (first e)])))
-                                (into {})
-                                (HashMap.))
-     :suicide-fn (mk-suicide-fn conf)
-     :uptime (uptime-computer)
-     :default-shared-resources (mk-default-resources <>)
-     :user-shared-resources (mk-user-resources <>)
-     :transfer-local-fn (mk-transfer-local-fn <>)
-     :transfer-fn (mk-transfer-fn <>)
-     :load-mapping (LoadMapping.)
-     :assignment-versions assignment-versions
-     :backpressure (atom false) ;; whether this worker is going slow
-     :transfer-backpressure (atom false) ;; if the transfer queue is backed-up
-     :backpressure-trigger (atom false) ;; a trigger for synchronization with executors
-     :throttle-on (atom false) ;; whether throttle is activated for spouts
-     )))
-                
-    
-=======
       :conf conf
       :mq-context mq-context
       :receiver (.bind ^IContext mq-context storm-id port)
@@ -378,7 +320,6 @@
       :throttle-on (atom false) ;; whether throttle is activated for spouts
       )))
 
->>>>>>> c7c0a105
 (defn- endpoint->string [[node port]]
   (str port "/" node))
 
