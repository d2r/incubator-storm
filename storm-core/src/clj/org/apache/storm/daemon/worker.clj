--- conflicted
+++ resolved
@@ -24,15 +24,10 @@
   (:require [org.apache.storm.messaging.loader :as msg-loader])
   (:import [java.util.concurrent Executors]
            [org.apache.storm.hooks IWorkerHook BaseWorkerHook])
-<<<<<<< HEAD
   (:import [java.util ArrayList HashMap]
            [java.util.concurrent.locks ReentrantReadWriteLock])
   (:import [org.apache.commons.io FileUtils])
-  (:import [org.apache.storm.utils Utils TransferDrainer ThriftTopologyUtils WorkerBackpressureThread DisruptorQueue])
-=======
-  (:import [java.util ArrayList HashMap])
   (:import [org.apache.storm.utils Utils ConfigUtils TransferDrainer ThriftTopologyUtils WorkerBackpressureThread DisruptorQueue])
->>>>>>> 09976507
   (:import [org.apache.storm.grouping LoadMapping])
   (:import [org.apache.storm.messaging TransportFactory])
   (:import [org.apache.storm.messaging TaskMessage IContext IConnection ConnectionWithStatus ConnectionWithStatus$Status])
@@ -611,17 +606,10 @@
     (redirect-stdio-to-slf4j!))
   ;; because in local mode, its not a separate
   ;; process. supervisor will register it in this case
-<<<<<<< HEAD
-  (when (= :distributed (cluster-mode conf))
+  (when (= :distributed (ConfigUtils/clusterMode conf))
     (let [pid (Utils/processPid)]
-      (FileUtils/touch (worker-pid-path conf worker-id pid))
-      (spit (worker-artifacts-pid-path conf storm-id port) pid)))
-=======
-  (when (= :distributed (ConfigUtils/clusterMode conf))
-    (let [pid (process-pid)]
-      (touch (ConfigUtils/workerPidPath conf worker-id pid))
+      (FileUtils/touch (ConfigUtils/workerPidPath conf worker-id pid))
       (spit (ConfigUtils/workerArtifactsPidPath conf storm-id port) pid)))
->>>>>>> 09976507
 
   (declare establish-log-setting-callback)
 
