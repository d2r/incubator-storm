--- conflicted
+++ resolved
@@ -38,11 +38,7 @@
   (:import [org.apache.storm.scheduler INimbus SupervisorDetails WorkerSlot TopologyDetails
             Cluster Topologies SchedulerAssignment SchedulerAssignmentImpl DefaultScheduler ExecutorDetails])
   (:import [org.apache.storm.nimbus NimbusInfo])
-<<<<<<< HEAD
-  (:import [org.apache.storm.utils Time TimeCacheMap TimeCacheMap$ExpiredCallback Utils TupleUtils ThriftTopologyUtils
-=======
-  (:import [org.apache.storm.utils TimeCacheMap TimeCacheMap$ExpiredCallback Utils ConfigUtils TupleUtils ThriftTopologyUtils
->>>>>>> 09976507
+  (:import [org.apache.storm.utils TimeCacheMap Time TimeCacheMap$ExpiredCallback Utils ConfigUtils TupleUtils ThriftTopologyUtils
             BufferFileInputStream BufferInputStream])
   (:import [org.apache.storm.generated NotAliveException AlreadyAliveException StormTopology ErrorInfo
             ExecutorInfo InvalidTopologyException Nimbus$Iface Nimbus$Processor SubmitOptions TopologyInitialStatus
@@ -1151,11 +1147,7 @@
             (log-message "Cleaning up " id)
             (.teardown-heartbeats! storm-cluster-state id)
             (.teardown-topology-errors! storm-cluster-state id)
-<<<<<<< HEAD
-            (Utils/forceDelete (master-stormdist-root conf id))
-=======
-            (rmr (ConfigUtils/masterStormDistRoot conf id))
->>>>>>> 09976507
+            (Utils/forceDelete (ConfigUtils/masterStormDistRoot conf id))
             (blob-rm-topology-keys id blob-store storm-cluster-state)
             (swap! (:heartbeats-cache nimbus) dissoc id)))))
     (log-message "not a leader, skipping cleanup")))
@@ -2122,19 +2114,12 @@
           (doto topo-page-info
             (.set_name (:storm-name info))
             (.set_status (extract-status-str (:base info)))
-<<<<<<< HEAD
             (.set_uptime_secs (Time/delta (:launch-time-secs info)))
             (.set_topology_conf (JSONValue/toJSONString
                                   (try-read-storm-conf conf
                                                        topo-id
                                                        (:blob-store nimbus))))
-            (.set_replication_count (get-blob-replication-count (master-stormcode-key topo-id) nimbus)))
-=======
-            (.set_uptime_secs (time-delta (:launch-time-secs info)))
-            (.set_topology_conf (to-json (try-read-storm-conf conf
-                                                              topo-id (:blob-store nimbus))))
             (.set_replication_count (get-blob-replication-count (ConfigUtils/masterStormCodeKey topo-id) nimbus)))
->>>>>>> 09976507
           (when-let [debug-options
                      (get-in info [:base :component->debug topo-id])]
             (.set_debug_options
