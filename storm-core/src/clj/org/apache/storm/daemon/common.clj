--- conflicted
+++ resolved
@@ -16,42 +16,9 @@
 (ns org.apache.storm.daemon.common
   (:use [org.apache.storm log config util])
   (:require [clojure.set :as set])
-<<<<<<< HEAD
-  (:require [metrics.reporters.jmx :as jmx])
-  (:require [metrics.core  :refer [default-registry]]))
-
-(defn start-metrics-reporter [reporter conf]
-  (doto reporter
-    (.prepare default-registry conf)
-    (.start))
-  (log-message "Started statistics report plugin..."))
-
-(defn start-metrics-reporters [conf]
-  (doseq [reporter (MetricsUtils/getPreparableReporters conf)]
-    (start-metrics-reporter reporter conf)))
-
-
-(def ACKER-COMPONENT-ID Acker/ACKER_COMPONENT_ID)
-(def ACKER-INIT-STREAM-ID Acker/ACKER_INIT_STREAM_ID)
-(def ACKER-ACK-STREAM-ID Acker/ACKER_ACK_STREAM_ID)
-(def ACKER-FAIL-STREAM-ID Acker/ACKER_FAIL_STREAM_ID)
-(def ACKER-RESET-TIMEOUT-STREAM-ID Acker/ACKER_RESET_TIMEOUT_STREAM_ID)
-
-(def SYSTEM-STREAM-ID "__system")
-
-(def EVENTLOGGER-COMPONENT-ID "__eventlogger")
-(def EVENTLOGGER-STREAM-ID "__eventlog")
-
-(def SYSTEM-COMPONENT-ID Constants/SYSTEM_COMPONENT_ID)
-(def SYSTEM-TICK-STREAM-ID Constants/SYSTEM_TICK_STREAM_ID)
-(def METRICS-STREAM-ID Constants/METRICS_STREAM_ID)
-(def METRICS-TICK-STREAM-ID Constants/METRICS_TICK_STREAM_ID)
-(def CREDENTIALS-CHANGED-STREAM-ID Constants/CREDENTIALS_CHANGED_STREAM_ID)
-=======
   (:import (org.apache.storm.task WorkerTopologyContext)
            (org.apache.storm.utils Utils ConfigUtils)
            (java.io InterruptedIOException)))
->>>>>>> 500ef20d
 
 ;; the task id is the virtual port
 ;; node->host is here so that tasks know who to talk to just from assignment
@@ -87,289 +54,6 @@
         (Utils/exitProcess 13 "Error on initialization")
         )))))
 
-<<<<<<< HEAD
-(defn- validate-ids! [^StormTopology topology]
-  (let [sets (map #(.getFieldValue topology %) (Thrift/getTopologyFields))
-        offending (apply set/intersection sets)]
-    (if-not (empty? offending)
-      (throw (InvalidTopologyException.
-              (str "Duplicate component ids: " offending))))
-    (doseq [f (Thrift/getTopologyFields)
-            :let [obj-map (.getFieldValue topology f)]]
-      (if-not (ThriftTopologyUtils/isWorkerHook f)
-        (do
-          (doseq [id (keys obj-map)]
-            (if (Utils/isSystemId id)
-              (throw (InvalidTopologyException.
-                       (str id " is not a valid component id")))))
-          (doseq [obj (vals obj-map)
-                  id (-> obj .get_common .get_streams keys)]
-            (if (Utils/isSystemId id)
-              (throw (InvalidTopologyException.
-                       (str id " is not a valid stream id"))))))))))
-
-(defn all-components [^StormTopology topology]
-  (apply merge {}
-    (for [f (Thrift/getTopologyFields)]
-      (if-not (ThriftTopologyUtils/isWorkerHook f)
-        (.getFieldValue topology f)))))
-
-(defn component-conf [component]
-  (->> component
-       .get_common
-       .get_json_conf
-       (#(if % (JSONValue/parse %)))
-       clojurify-structure))
-
-(defn validate-basic! [^StormTopology topology]
-  (validate-ids! topology)
-  (doseq [f (Thrift/getSpoutFields)
-          obj (->> f (.getFieldValue topology) vals)]
-    (if-not (empty? (-> obj .get_common .get_inputs))
-      (throw (InvalidTopologyException. "May not declare inputs for a spout"))))
-  (doseq [[comp-id comp] (all-components topology)
-          :let [conf (component-conf comp)
-                p (-> comp .get_common (Thrift/getParallelismHint))]]
-    (when (and (> (conf TOPOLOGY-TASKS) 0)
-               p
-               (<= p 0))
-      (throw (InvalidTopologyException. "Number of executors must be greater than 0 when number of tasks is greater than 0"))
-      )))
-
-(defn validate-structure! [^StormTopology topology]
-  ;; validate all the component subscribe from component+stream which actually exists in the topology
-  ;; and if it is a fields grouping, validate the corresponding field exists  
-  (let [all-components (all-components topology)]
-    (doseq [[id comp] all-components
-            :let [inputs (.. comp get_common get_inputs)]]
-      (doseq [[global-stream-id grouping] inputs
-              :let [source-component-id (.get_componentId global-stream-id)
-                    source-stream-id    (.get_streamId global-stream-id)]]
-        (if-not (contains? all-components source-component-id)
-          (throw (InvalidTopologyException. (str "Component: [" id "] subscribes from non-existent component [" source-component-id "]")))
-          (let [source-streams (-> all-components (get source-component-id) .get_common .get_streams)]
-            (if-not (contains? source-streams source-stream-id)
-              (throw (InvalidTopologyException. (str "Component: [" id "] subscribes from non-existent stream: [" source-stream-id "] of component [" source-component-id "]")))
-              (if (= Grouping$_Fields/FIELDS (Thrift/groupingType grouping))
-                (let [grouping-fields (set (.get_fields grouping))
-                      source-stream-fields (-> source-streams (get source-stream-id) .get_output_fields set)
-                      diff-fields (set/difference grouping-fields source-stream-fields)]
-                  (when-not (empty? diff-fields)
-                    (throw (InvalidTopologyException. (str "Component: [" id "] subscribes from stream: [" source-stream-id "] of component [" source-component-id "] with non-existent fields: " diff-fields)))))))))))))
-
-(defn acker-inputs [^StormTopology topology]
-  (let [bolt-ids (.. topology get_bolts keySet)
-        spout-ids (.. topology get_spouts keySet)
-        spout-inputs (apply merge
-                            (for [id spout-ids]
-                              {(Utils/getGlobalStreamId id ACKER-INIT-STREAM-ID)
-                                (Thrift/prepareFieldsGrouping ["id"])}
-                              ))
-        bolt-inputs (apply merge
-                           (for [id bolt-ids]
-                             {(Utils/getGlobalStreamId id ACKER-ACK-STREAM-ID)
-                              (Thrift/prepareFieldsGrouping ["id"])
-                              (Utils/getGlobalStreamId id ACKER-FAIL-STREAM-ID)
-                              (Thrift/prepareFieldsGrouping ["id"])
-                              (Utils/getGlobalStreamId id ACKER-RESET-TIMEOUT-STREAM-ID)
-                              (Thrift/prepareFieldsGrouping ["id"])}
-                             ))]
-    (merge spout-inputs bolt-inputs)))
-
-;; the event logger receives inputs from all the spouts and bolts
-;; with a field grouping on component id so that all tuples from a component
-;; goes to same executor and can be viewed via logviewer.
-(defn eventlogger-inputs [^StormTopology topology]
-  (let [bolt-ids (.. topology get_bolts keySet)
-        spout-ids (.. topology get_spouts keySet)
-        spout-inputs (apply merge
-                       (for [id spout-ids]
-                         {(Utils/getGlobalStreamId id EVENTLOGGER-STREAM-ID)
-                          (Thrift/prepareFieldsGrouping ["component-id"])}
-                         ))
-        bolt-inputs (apply merge
-                      (for [id bolt-ids]
-                        {(Utils/getGlobalStreamId id EVENTLOGGER-STREAM-ID)
-                         (Thrift/prepareFieldsGrouping ["component-id"])}
-                        ))]
-    (merge spout-inputs bolt-inputs)))
-
-(defn mk-acker-bolt []
-  (Acker.))
-
-(defn add-acker! [storm-conf ^StormTopology ret]
-  (let [num-executors (if (nil? (storm-conf TOPOLOGY-ACKER-EXECUTORS)) (storm-conf TOPOLOGY-WORKERS) (storm-conf TOPOLOGY-ACKER-EXECUTORS))
-        acker-bolt (Thrift/prepareSerializedBoltDetails (acker-inputs ret)
-                                                        (mk-acker-bolt)
-                                                        {ACKER-ACK-STREAM-ID (Thrift/directOutputFields ["id"])
-                                                         ACKER-FAIL-STREAM-ID (Thrift/directOutputFields ["id"])
-                                                         ACKER-RESET-TIMEOUT-STREAM-ID (Thrift/directOutputFields ["id"])
-                                                        }
-                                                        (Integer. num-executors)
-                                                        {TOPOLOGY-TASKS num-executors
-                                                         TOPOLOGY-TICK-TUPLE-FREQ-SECS (storm-conf TOPOLOGY-MESSAGE-TIMEOUT-SECS)})]
-    (dofor [[_ bolt] (.get_bolts ret)
-            :let [common (.get_common bolt)]]
-           (do
-             (.put_to_streams common ACKER-ACK-STREAM-ID (Thrift/outputFields ["id" "ack-val"]))
-             (.put_to_streams common ACKER-FAIL-STREAM-ID (Thrift/outputFields ["id"]))
-             (.put_to_streams common ACKER-RESET-TIMEOUT-STREAM-ID (Thrift/outputFields ["id"]))
-             ))
-    (dofor [[_ spout] (.get_spouts ret)
-            :let [common (.get_common spout)
-                  spout-conf (merge
-                               (component-conf spout)
-                               {TOPOLOGY-TICK-TUPLE-FREQ-SECS (storm-conf TOPOLOGY-MESSAGE-TIMEOUT-SECS)})]]
-      (do
-        ;; this set up tick tuples to cause timeouts to be triggered
-        (.set_json_conf common (JSONValue/toJSONString spout-conf))
-        (.put_to_streams common ACKER-INIT-STREAM-ID (Thrift/outputFields ["id" "init-val" "spout-task"]))
-        (.put_to_inputs common
-                        (GlobalStreamId. ACKER-COMPONENT-ID ACKER-ACK-STREAM-ID)
-                        (Thrift/prepareDirectGrouping))
-        (.put_to_inputs common
-                        (GlobalStreamId. ACKER-COMPONENT-ID ACKER-FAIL-STREAM-ID)
-                        (Thrift/prepareDirectGrouping))
-        (.put_to_inputs common
-                        (GlobalStreamId. ACKER-COMPONENT-ID ACKER-RESET-TIMEOUT-STREAM-ID)
-                        (Thrift/prepareDirectGrouping))
-        ))
-    (.put_to_bolts ret "__acker" acker-bolt)
-    ))
-
-(defn add-metric-streams! [^StormTopology topology]
-  (doseq [[_ component] (all-components topology)
-          :let [common (.get_common component)]]
-    (.put_to_streams common METRICS-STREAM-ID
-                     (Thrift/outputFields ["task-info" "data-points"]))))
-
-(defn add-system-streams! [^StormTopology topology]
-  (doseq [[_ component] (all-components topology)
-          :let [common (.get_common component)]]
-    (.put_to_streams common SYSTEM-STREAM-ID (Thrift/outputFields ["event"]))))
-
-
-(defn map-occurrences [afn coll]
-  (->> coll
-       (reduce (fn [[counts new-coll] x]
-                 (let [occurs (inc (get counts x 0))]
-                   [(assoc counts x occurs) (cons (afn x occurs) new-coll)]))
-               [{} []])
-       (second)
-       (reverse)))
-
-(defn number-duplicates
-  "(number-duplicates [\"a\", \"b\", \"a\"]) => [\"a\", \"b\", \"a#2\"]"
-  [coll]
-  (map-occurrences (fn [x occurences] (if (>= occurences 2) (str x "#" occurences) x)) coll))
-
-(defn metrics-consumer-register-ids
-  "Generates a list of component ids for each metrics consumer
-   e.g. [\"__metrics_org.mycompany.MyMetricsConsumer\", ..] "
-  [storm-conf]
-  (->> (get storm-conf TOPOLOGY-METRICS-CONSUMER-REGISTER)
-       (map #(get % "class"))
-       (number-duplicates)
-       (map #(str Constants/METRICS_COMPONENT_ID_PREFIX %))))
-
-(defn metrics-consumer-bolt-specs [storm-conf topology]
-  (let [component-ids-that-emit-metrics (cons SYSTEM-COMPONENT-ID (keys (all-components topology)))
-        inputs (->> (for [comp-id component-ids-that-emit-metrics]
-                      {(Utils/getGlobalStreamId comp-id METRICS-STREAM-ID)
-                       (Thrift/prepareShuffleGrouping)})
-                    (into {}))
-        mk-bolt-spec (fn [class arg p]
-                       (Thrift/prepareSerializedBoltDetails
-                         inputs
-                         (org.apache.storm.metric.MetricsConsumerBolt. class arg)
-                         {}
-                         (Integer. p)
-                         {TOPOLOGY-TASKS p}))]
-
-    (map
-     (fn [component-id register]
-       [component-id (mk-bolt-spec (get register "class")
-                                   (get register "argument")
-                                   (or (get register "parallelism.hint") 1))])
-     (metrics-consumer-register-ids storm-conf)
-     (get storm-conf TOPOLOGY-METRICS-CONSUMER-REGISTER))))
-
-;; return the fields that event logger bolt expects
-(defn eventlogger-bolt-fields []
-  [(EventLoggerBolt/FIELD_COMPONENT_ID) (EventLoggerBolt/FIELD_MESSAGE_ID)  (EventLoggerBolt/FIELD_TS) (EventLoggerBolt/FIELD_VALUES)]
-  )
-
-(defn add-eventlogger! [storm-conf ^StormTopology ret]
-  (let [num-executors (if (nil? (storm-conf TOPOLOGY-EVENTLOGGER-EXECUTORS)) (storm-conf TOPOLOGY-WORKERS) (storm-conf TOPOLOGY-EVENTLOGGER-EXECUTORS))
-        eventlogger-bolt (Thrift/prepareSerializedBoltDetails (eventlogger-inputs ret)
-                           (EventLoggerBolt.)
-                           {}
-                           (Integer. num-executors)
-                           {TOPOLOGY-TASKS num-executors
-                            TOPOLOGY-TICK-TUPLE-FREQ-SECS (storm-conf TOPOLOGY-MESSAGE-TIMEOUT-SECS)})]
-
-    (doseq [[_ component] (all-components ret)
-            :let [common (.get_common component)]]
-      (.put_to_streams common EVENTLOGGER-STREAM-ID (Thrift/outputFields (eventlogger-bolt-fields))))
-    (.put_to_bolts ret EVENTLOGGER-COMPONENT-ID eventlogger-bolt)
-    ))
-
-(defn add-metric-components! [storm-conf ^StormTopology topology]
-  (doseq [[comp-id bolt-spec] (metrics-consumer-bolt-specs storm-conf topology)]
-    (.put_to_bolts topology comp-id bolt-spec)))
-
-(defn add-system-components! [conf ^StormTopology topology]
-  (let [system-bolt-spec (Thrift/prepareSerializedBoltDetails
-                          {}
-                          (SystemBolt.)
-                          {SYSTEM-TICK-STREAM-ID (Thrift/outputFields ["rate_secs"])
-                           METRICS-TICK-STREAM-ID (Thrift/outputFields ["interval"])
-                           CREDENTIALS-CHANGED-STREAM-ID (Thrift/outputFields ["creds"])}
-                          (Integer. 0)
-                          {TOPOLOGY-TASKS 0})]
-    (.put_to_bolts topology SYSTEM-COMPONENT-ID system-bolt-spec)))
-
-(defn system-topology! [storm-conf ^StormTopology topology]
-  (validate-basic! topology)
-  (let [ret (.deepCopy topology)]
-    (add-acker! storm-conf ret)
-    (add-eventlogger! storm-conf ret)
-    (add-metric-components! storm-conf ret)
-    (add-system-components! storm-conf ret)
-    (add-metric-streams! ret)
-    (add-system-streams! ret)
-    (validate-structure! ret)
-    ret
-    ))
-
-(defn has-ackers? [storm-conf]
-  (or (nil? (storm-conf TOPOLOGY-ACKER-EXECUTORS)) (> (storm-conf TOPOLOGY-ACKER-EXECUTORS) 0)))
-
-(defn has-eventloggers? [storm-conf]
-  (or (nil? (storm-conf TOPOLOGY-EVENTLOGGER-EXECUTORS)) (> (storm-conf TOPOLOGY-EVENTLOGGER-EXECUTORS) 0)))
-
-(defn num-start-executors [component]
-  (Thrift/getParallelismHint (.get_common component)))
-
-;TODO: when translating this function, you should replace the map-val with a proper for loop HERE
-(defn storm-task-info
-  "Returns map from task -> component id"
-  [^StormTopology user-topology storm-conf]
-  (->> (system-topology! storm-conf user-topology)
-       all-components
-       (map-val (comp #(get % TOPOLOGY-TASKS) component-conf))
-       (sort-by first)
-       (mapcat (fn [[c num-tasks]] (repeat num-tasks c)))
-       (map (fn [id comp] [id comp]) (iterate (comp int inc) (int 1)))
-       (into {})
-       ))
-
-(defn executor-id->tasks [[first-task-id last-task-id]]
-  (->> (range first-task-id (inc last-task-id))
-       (map int)))
-
-=======
->>>>>>> 500ef20d
 (defn worker-context [worker]
   (WorkerTopologyContext. (:system-topology worker)
                           (:storm-conf worker)
