--- conflicted
+++ resolved
@@ -16,18 +16,14 @@
 
 (ns backtype.storm.cluster
   (:import [org.apache.zookeeper.data Stat ACL Id]
-           [backtype.storm.generated SupervisorInfo Assignment StormBase ClusterWorkerHeartbeat ErrorInfo Credentials]
+           [backtype.storm.generated SupervisorInfo Assignment StormBase ClusterWorkerHeartbeat ErrorInfo Credentials NimbusSummary]
            [java.io Serializable])
   (:import [org.apache.zookeeper KeeperException KeeperException$NoNodeException ZooDefs ZooDefs$Ids ZooDefs$Perms])
   (:import [backtype.storm.utils Utils])
   (:import [java.security MessageDigest])
   (:import [org.apache.zookeeper.server.auth DigestAuthenticationProvider])
-<<<<<<< HEAD
   (:import [backtype.storm.nimbus NimbusInfo])
-  (:use [backtype.storm util log config])
-=======
   (:use [backtype.storm util log config converter])
->>>>>>> bb8d48da
   (:require [backtype.storm [zookeeper :as zk]])
   (:require [backtype.storm.daemon [common :as common]]))
 
@@ -362,7 +358,7 @@
 
       (nimbuses
         [this]
-        (map #(maybe-deserialize (get-data cluster-state (nimbus-path %1) false))
+        (map #(maybe-deserialize (get-data cluster-state (nimbus-path %1) false) NimbusSummary)
           (get-children cluster-state NIMBUSES-SUBTREE false)))
 
       (add-nimbus-host!
