;; Licensed to the Apache Software Foundation (ASF) under one
;; or more contributor license agreements.  See the NOTICE file
;; distributed with this work for additional information
;; regarding copyright ownership.  The ASF licenses this file
;; to you under the Apache License, Version 2.0 (the
;; "License"); you may not use this file except in compliance
;; with the License.  You may obtain a copy of the License at
;;
;; http://www.apache.org/licenses/LICENSE-2.0
;;
;; Unless required by applicable law or agreed to in writing, software
;; distributed under the License is distributed on an "AS IS" BASIS,
;; WITHOUT WARRANTIES OR CONDITIONS OF ANY KIND, either express or implied.
;; See the License for the specific language governing permissions and
;; limitations under the License.
(ns backtype.storm.daemon.executor
  (:use [backtype.storm.daemon common])
<<<<<<< HEAD
  (:use [backtype.storm util config log timer stats])
  (:import [java.util List Random HashMap ArrayList LinkedList Map])
=======
  (:use [backtype.storm bootstrap])
  (:import [backtype.storm ICredentialsListener])
>>>>>>> 8491151b
  (:import [backtype.storm.hooks ITaskHook])
  (:import [backtype.storm.tuple Tuple Fields TupleImpl MessageId])
  (:import [backtype.storm.spout ISpoutWaitStrategy ISpout SpoutOutputCollector ISpoutOutputCollector])
  (:import [backtype.storm.hooks.info SpoutAckInfo SpoutFailInfo
            EmitInfo BoltFailInfo BoltAckInfo BoltExecuteInfo])
<<<<<<< HEAD
  (:import [backtype.storm.metric.api IMetric IMetricsConsumer$TaskInfo IMetricsConsumer$DataPoint StateMetric])
  (:import [backtype.storm Config Constants])
  (:import [backtype.storm.grouping CustomStreamGrouping])
  (:import [backtype.storm.task WorkerTopologyContext IBolt OutputCollector IOutputCollector])
  (:import [backtype.storm.generated GlobalStreamId])
  (:import [backtype.storm.utils Utils MutableObject RotatingMap RotatingMap$ExpiredCallback MutableLong Time])
  (:import [com.lmax.disruptor InsufficientCapacityException])
  (:import [backtype.storm.serialization KryoTupleSerializer KryoTupleDeserializer])
  (:import [backtype.storm.daemon Shutdownable])
  (:require [backtype.storm [tuple :as tuple] [thrift :as thrift]
             [cluster :as cluster] [disruptor :as disruptor] [stats :as stats]])
=======
  (:import [backtype.storm.metric.api IMetric IMetricsConsumer$TaskInfo IMetricsConsumer$DataPoint])
  (:import [backtype.storm Config])
  (:import [java.util.concurrent ConcurrentLinkedQueue])
  (:require [backtype.storm [tuple :as tuple]])
>>>>>>> 8491151b
  (:require [backtype.storm.daemon [task :as task]])
  (:require [backtype.storm.daemon.builtin-metrics :as builtin-metrics])
  (:require [clojure.set :as set]))

(defn- mk-fields-grouper [^Fields out-fields ^Fields group-fields ^List target-tasks]
  (let [num-tasks (count target-tasks)
        task-getter (fn [i] (.get target-tasks i))]
    (fn [task-id ^List values]
      (-> (.select out-fields group-fields values)
          tuple/list-hash-code
          (mod num-tasks)
          task-getter))))

(defn- mk-shuffle-grouper [^List target-tasks]
  (let [choices (rotating-random-range target-tasks)]
    (fn [task-id tuple]
      (acquire-random-range-id choices))))

(defn- mk-custom-grouper [^CustomStreamGrouping grouping ^WorkerTopologyContext context ^String component-id ^String stream-id target-tasks]
  (.prepare grouping context (GlobalStreamId. component-id stream-id) target-tasks)
  (fn [task-id ^List values]
    (.chooseTasks grouping task-id values)
    ))

(defn- mk-grouper
  "Returns a function that returns a vector of which task indices to send tuple to, or just a single task index."
  [^WorkerTopologyContext context component-id stream-id ^Fields out-fields thrift-grouping ^List target-tasks]
  (let [num-tasks (count target-tasks)
        random (Random.)
        target-tasks (vec (sort target-tasks))]
    (condp = (thrift/grouping-type thrift-grouping)
      :fields
        (if (thrift/global-grouping? thrift-grouping)
          (fn [task-id tuple]
            ;; It's possible for target to have multiple tasks if it reads multiple sources
            (first target-tasks))
          (let [group-fields (Fields. (thrift/field-grouping thrift-grouping))]
            (mk-fields-grouper out-fields group-fields target-tasks)
            ))
      :all
        (fn [task-id tuple] target-tasks)
      :shuffle
        (mk-shuffle-grouper target-tasks)
      :local-or-shuffle
        (let [same-tasks (set/intersection
                           (set target-tasks)
                           (set (.getThisWorkerTasks context)))]
          (if-not (empty? same-tasks)
            (mk-shuffle-grouper (vec same-tasks))
            (mk-shuffle-grouper target-tasks)))
      :none
        (fn [task-id tuple]
          (let [i (mod (.nextInt random) num-tasks)]
            (get target-tasks i)
            ))
      :custom-object
        (let [grouping (thrift/instantiate-java-object (.get_custom_object thrift-grouping))]
          (mk-custom-grouper grouping context component-id stream-id target-tasks))
      :custom-serialized
        (let [grouping (Utils/deserialize (.get_custom_serialized thrift-grouping))]
          (mk-custom-grouper grouping context component-id stream-id target-tasks))
      :direct
        :direct
      )))

(defn- outbound-groupings [^WorkerTopologyContext worker-context this-component-id stream-id out-fields component->grouping]
  (->> component->grouping
       (filter-key #(-> worker-context
                        (.getComponentTasks %)
                        count
                        pos?))
       (map (fn [[component tgrouping]]
               [component
                (mk-grouper worker-context
                            this-component-id
                            stream-id
                            out-fields
                            tgrouping
                            (.getComponentTasks worker-context component)
                            )]))
       (into {})
       (HashMap.)))

(defn outbound-components
  "Returns map of stream id to component id to grouper"
  [^WorkerTopologyContext worker-context component-id]
  (->> (.getTargets worker-context component-id)
        clojurify-structure
        (map (fn [[stream-id component->grouping]]
               [stream-id
                (outbound-groupings
                  worker-context
                  component-id
                  stream-id
                  (.getComponentOutputFields worker-context component-id stream-id)
                  component->grouping)]))
         (into {})
         (HashMap.)))

(defn executor-type [^WorkerTopologyContext context component-id]
  (let [topology (.getRawTopology context)
        spouts (.get_spouts topology)
        bolts (.get_bolts topology)]
    (cond (contains? spouts component-id) :spout
          (contains? bolts component-id) :bolt
          :else (throw-runtime "Could not find " component-id " in topology " topology))))

(defn executor-selector [executor-data & _] (:type executor-data))

(defmulti mk-threads executor-selector)
(defmulti mk-executor-stats executor-selector)
(defmulti close-component executor-selector)

(defn- normalized-component-conf [storm-conf general-context component-id]
  (let [to-remove (disj (set ALL-CONFIGS)
                        TOPOLOGY-DEBUG
                        TOPOLOGY-MAX-SPOUT-PENDING
                        TOPOLOGY-MAX-TASK-PARALLELISM
                        TOPOLOGY-TRANSACTIONAL-ID
                        TOPOLOGY-TICK-TUPLE-FREQ-SECS
                        TOPOLOGY-SLEEP-SPOUT-WAIT-STRATEGY-TIME-MS
                        TOPOLOGY-SPOUT-WAIT-STRATEGY
                        )
        spec-conf (-> general-context
                      (.getComponentCommon component-id)
                      .get_json_conf
                      from-json)]
    (merge storm-conf (apply dissoc spec-conf to-remove))
    ))

(defprotocol RunningExecutor
  (render-stats [this])
  (get-executor-id [this])
  (credentials-changed [this creds]))

(defn throttled-report-error-fn [executor]
  (let [storm-conf (:storm-conf executor)
        error-interval-secs (storm-conf TOPOLOGY-ERROR-THROTTLE-INTERVAL-SECS)
        max-per-interval (storm-conf TOPOLOGY-MAX-ERROR-REPORT-PER-INTERVAL)
        interval-start-time (atom (current-time-secs))
        interval-errors (atom 0)
        ]
    (fn [error]
      (log-error error)
      (when (> (time-delta @interval-start-time)
               error-interval-secs)
        (reset! interval-errors 0)
        (reset! interval-start-time (current-time-secs)))
      (swap! interval-errors inc)

      (when (<= @interval-errors max-per-interval)
        (cluster/report-error (:storm-cluster-state executor) (:storm-id executor) (:component-id executor)
                              (hostname storm-conf)
                              (.getThisWorkerPort (:worker-context executor)) error)
        ))))

;; in its own function so that it can be mocked out by tracked topologies
(defn mk-executor-transfer-fn [batch-transfer->worker storm-conf]
  (fn this
    ([task tuple block? ^ConcurrentLinkedQueue overflow-buffer]
      (when (= true (storm-conf TOPOLOGY-DEBUG))
        (log-message "TRANSFERING tuple TASK: " task " TUPLE: " tuple))
      (if (and overflow-buffer (not (.isEmpty overflow-buffer)))
        (.add overflow-buffer [task tuple])
        (try-cause
          (disruptor/publish batch-transfer->worker [task tuple] block?)
        (catch InsufficientCapacityException e
          (if overflow-buffer
            (.add overflow-buffer [task tuple])
            (throw e))
          ))))
    ([task tuple overflow-buffer]
      (this task tuple (nil? overflow-buffer) overflow-buffer))
    ([task tuple]
      (this task tuple nil)
      )))

(defn mk-executor-data [worker executor-id]
  (let [worker-context (worker-context worker)
        task-ids (executor-id->tasks executor-id)
        component-id (.getComponentId worker-context (first task-ids))
        storm-conf (normalized-component-conf (:storm-conf worker) worker-context component-id)
        executor-type (executor-type worker-context component-id)
        batch-transfer->worker (disruptor/disruptor-queue
                                  (str "executor"  executor-id "-send-queue")
                                  (storm-conf TOPOLOGY-EXECUTOR-SEND-BUFFER-SIZE)
                                  :claim-strategy :single-threaded
                                  :wait-strategy (storm-conf TOPOLOGY-DISRUPTOR-WAIT-STRATEGY))
        ]
    (recursive-map
     :worker worker
     :worker-context worker-context
     :executor-id executor-id
     :task-ids task-ids
     :component-id component-id
     :open-or-prepare-was-called? (atom false)
     :storm-conf storm-conf
     :receive-queue ((:executor-receive-queue-map worker) executor-id)
     :storm-id (:storm-id worker)
     :conf (:conf worker)
     :shared-executor-data (HashMap.)
     :storm-active-atom (:storm-active-atom worker)
     :batch-transfer-queue batch-transfer->worker
     :transfer-fn (mk-executor-transfer-fn batch-transfer->worker storm-conf)
     :suicide-fn (:suicide-fn worker)
     :storm-cluster-state (cluster/mk-storm-cluster-state (:cluster-state worker) 
                                                          :acls (Utils/getWorkerACL storm-conf))
     :type executor-type
     ;; TODO: should refactor this to be part of the executor specific map (spout or bolt with :common field)
     :stats (mk-executor-stats <> (sampling-rate storm-conf))
     :interval->task->metric-registry (HashMap.)
     :task->component (:task->component worker)
     :stream->component->grouper (outbound-components worker-context component-id)
     :report-error (throttled-report-error-fn <>)
     :report-error-and-die (fn [error]
                             ((:report-error <>) error)
                             ((:suicide-fn <>)))
     :deserializer (KryoTupleDeserializer. storm-conf worker-context)
     :sampler (mk-stats-sampler storm-conf)
     ;; TODO: add in the executor-specific stuff in a :specific... or make a spout-data, bolt-data function?
     )))

(defn start-batch-transfer->worker-handler! [worker executor-data]
  (let [worker-transfer-fn (:transfer-fn worker)
        cached-emit (MutableObject. (ArrayList.))
        storm-conf (:storm-conf executor-data)
        serializer (KryoTupleSerializer. storm-conf (:worker-context executor-data))
        ]
    (disruptor/consume-loop*
      (:batch-transfer-queue executor-data)
      (disruptor/handler [o seq-id batch-end?]
        (let [^ArrayList alist (.getObject cached-emit)]
          (.add alist o)
          (when batch-end?
            (worker-transfer-fn serializer alist)
            (.setObject cached-emit (ArrayList.))
            )))
      :kill-fn (:report-error-and-die executor-data))))

(defn setup-metrics! [executor-data]
  (let [{:keys [storm-conf receive-queue worker-context interval->task->metric-registry]} executor-data
        distinct-time-bucket-intervals (keys interval->task->metric-registry)]
    (doseq [interval distinct-time-bucket-intervals]
      (schedule-recurring 
       (:user-timer (:worker executor-data)) 
       interval
       interval
       (fn []
         (disruptor/publish
          receive-queue
          [[nil (TupleImpl. worker-context [interval] Constants/SYSTEM_TASK_ID Constants/METRICS_TICK_STREAM_ID)]]))))))

(defn metrics-tick [executor-data task-data ^TupleImpl tuple]
  (let [{:keys [interval->task->metric-registry ^WorkerTopologyContext worker-context]} executor-data
        interval (.getInteger tuple 0)
        task-id (:task-id task-data)
        name->imetric (-> interval->task->metric-registry (get interval) (get task-id))
        task-info (IMetricsConsumer$TaskInfo.
                    (hostname (:storm-conf executor-data))
                    (.getThisWorkerPort worker-context)
                    (:component-id executor-data)
                    task-id
                    (long (/ (System/currentTimeMillis) 1000))
                    interval)
        data-points (->> name->imetric
                      (map (fn [[name imetric]]
                             (let [value (.getValueAndReset ^IMetric imetric)]
                               (if value
                                 (IMetricsConsumer$DataPoint. name value)))))
                      (filter identity)
                      (into []))]
      (if (seq data-points)
        (task/send-unanchored task-data Constants/METRICS_STREAM_ID [task-info data-points]))))

(defn setup-ticks! [worker executor-data]
  (let [storm-conf (:storm-conf executor-data)
        tick-time-secs (storm-conf TOPOLOGY-TICK-TUPLE-FREQ-SECS)
        receive-queue (:receive-queue executor-data)
        context (:worker-context executor-data)]
    (when tick-time-secs
      (if (or (system-id? (:component-id executor-data))
              (and (= false (storm-conf TOPOLOGY-ENABLE-MESSAGE-TIMEOUTS))
                   (= :spout (:type executor-data))))
        (log-message "Timeouts disabled for executor " (:component-id executor-data) ":" (:executor-id executor-data))
        (schedule-recurring
          (:user-timer worker)
          tick-time-secs
          tick-time-secs
          (fn []
            (disruptor/publish
              receive-queue
              [[nil (TupleImpl. context [tick-time-secs] Constants/SYSTEM_TASK_ID Constants/SYSTEM_TICK_STREAM_ID)]]
              )))))))

(defn mk-executor [worker executor-id initial-credentials]
  (let [executor-data (mk-executor-data worker executor-id)
        _ (log-message "Loading executor " (:component-id executor-data) ":" (pr-str executor-id))
        task-datas (->> executor-data
                        :task-ids
                        (map (fn [t] [t (task/mk-task executor-data t)]))
                        (into {})
                        (HashMap.))
        _ (log-message "Loaded executor tasks " (:component-id executor-data) ":" (pr-str executor-id))
        report-error-and-die (:report-error-and-die executor-data)
        component-id (:component-id executor-data)

        ;; starting the batch-transfer->worker ensures that anything publishing to that queue 
        ;; doesn't block (because it's a single threaded queue and the caching/consumer started
        ;; trick isn't thread-safe)
        system-threads [(start-batch-transfer->worker-handler! worker executor-data)]
        handlers (with-error-reaction report-error-and-die
                   (mk-threads executor-data task-datas initial-credentials))
        threads (concat handlers system-threads)]    
    (setup-ticks! worker executor-data)

    (log-message "Finished loading executor " component-id ":" (pr-str executor-id))
    ;; TODO: add method here to get rendered stats... have worker call that when heartbeating
    (reify
      RunningExecutor
      (render-stats [this]
        (stats/render-stats! (:stats executor-data)))
      (get-executor-id [this]
        executor-id )
      (credentials-changed [this creds]
        (let [receive-queue (:receive-queue executor-data)
              context (:worker-context executor-data)]
          (disruptor/publish
            receive-queue
            [[nil (TupleImpl. context [creds] Constants/SYSTEM_TASK_ID Constants/CREDENTIALS_CHANGED_STREAM_ID)]]
              )))
      Shutdownable
      (shutdown
        [this]
        (log-message "Shutting down executor " component-id ":" (pr-str executor-id))
        (disruptor/halt-with-interrupt! (:receive-queue executor-data))
        (disruptor/halt-with-interrupt! (:batch-transfer-queue executor-data))
        (doseq [t threads]
          (.interrupt t)
          (.join t))
        
        (doseq [user-context (map :user-context (vals task-datas))]
          (doseq [hook (.getHooks user-context)]
            (.cleanup hook)))
        (.disconnect (:storm-cluster-state executor-data))
        (when @(:open-or-prepare-was-called? executor-data)
          (doseq [obj (map :object (vals task-datas))]
            (close-component executor-data obj)))
        (log-message "Shut down executor " component-id ":" (pr-str executor-id)))
        )))

(defn- fail-spout-msg [executor-data task-data msg-id tuple-info time-delta reason id]
  (let [^ISpout spout (:object task-data)
        storm-conf (:storm-conf executor-data)
        task-id (:task-id task-data)]
    ;;TODO: need to throttle these when there's lots of failures
    (when (= true (storm-conf TOPOLOGY-DEBUG))
      (log-message "SPOUT Failing " id ": " tuple-info " REASON: " reason " MSG-ID: " msg-id))
    (.fail spout msg-id)
    (task/apply-hooks (:user-context task-data) .spoutFail (SpoutFailInfo. msg-id task-id time-delta))
    (when time-delta
      (builtin-metrics/spout-failed-tuple! (:builtin-metrics task-data) (:stats executor-data) (:stream tuple-info))      
      (stats/spout-failed-tuple! (:stats executor-data) (:stream tuple-info) time-delta))))

(defn- ack-spout-msg [executor-data task-data msg-id tuple-info time-delta id]
  (let [storm-conf (:storm-conf executor-data)
        ^ISpout spout (:object task-data)
        task-id (:task-id task-data)]
    (when (= true (storm-conf TOPOLOGY-DEBUG))
      (log-message "SPOUT Acking message " id " " msg-id))
    (.ack spout msg-id)
    (task/apply-hooks (:user-context task-data) .spoutAck (SpoutAckInfo. msg-id task-id time-delta))
    (when time-delta
      (builtin-metrics/spout-acked-tuple! (:builtin-metrics task-data) (:stats executor-data) (:stream tuple-info) time-delta)
      (stats/spout-acked-tuple! (:stats executor-data) (:stream tuple-info) time-delta))))

(defn mk-task-receiver [executor-data tuple-action-fn]
  (let [^KryoTupleDeserializer deserializer (:deserializer executor-data)
        task-ids (:task-ids executor-data)
        debug? (= true (-> executor-data :storm-conf (get TOPOLOGY-DEBUG)))
        ]
    (disruptor/clojure-handler
      (fn [tuple-batch sequence-id end-of-batch?]
        (fast-list-iter [[task-id msg] tuple-batch]
          (let [^TupleImpl tuple (if (instance? Tuple msg) msg (.deserialize deserializer msg))]
            (when debug? (log-message "Processing received message FOR " task-id " TUPLE: " tuple))
            (if task-id
              (tuple-action-fn task-id tuple)
              ;; null task ids are broadcast tuples
              (fast-list-iter [task-id task-ids]
                (tuple-action-fn task-id tuple)
                ))
            ))))))

(defn executor-max-spout-pending [storm-conf num-tasks]
  (let [p (storm-conf TOPOLOGY-MAX-SPOUT-PENDING)]
    (if p (* p num-tasks))))

(defn init-spout-wait-strategy [storm-conf]
  (let [ret (-> storm-conf (get TOPOLOGY-SPOUT-WAIT-STRATEGY) new-instance)]
    (.prepare ret storm-conf)
    ret
    ))

(defmethod mk-threads :spout [executor-data task-datas initial-credentials]
  (let [{:keys [storm-conf component-id worker-context transfer-fn report-error sampler open-or-prepare-was-called?]} executor-data
        ^ISpoutWaitStrategy spout-wait-strategy (init-spout-wait-strategy storm-conf)
        max-spout-pending (executor-max-spout-pending storm-conf (count task-datas))
        ^Integer max-spout-pending (if max-spout-pending (int max-spout-pending))        
        last-active (atom false)        
        spouts (ArrayList. (map :object (vals task-datas)))
        rand (Random. (Utils/secureRandomLong))
        
        pending (RotatingMap.
                 2 ;; microoptimize for performance of .size method
                 (reify RotatingMap$ExpiredCallback
                   (expire [this id [task-id spout-id tuple-info start-time-ms]]
                     (let [time-delta (if start-time-ms (time-delta-ms start-time-ms))]
                       (fail-spout-msg executor-data (get task-datas task-id) spout-id tuple-info time-delta "TIMEOUT" id)
                       ))))
        tuple-action-fn (fn [task-id ^TupleImpl tuple]
                          (let [stream-id (.getSourceStreamId tuple)]
                            (condp = stream-id
                              Constants/SYSTEM_TICK_STREAM_ID (.rotate pending)
                              Constants/METRICS_TICK_STREAM_ID (metrics-tick executor-data (get task-datas task-id) tuple)
                              Constants/CREDENTIALS_CHANGED_STREAM_ID 
                                (let [task-data (get task-datas task-id)
                                      spout-obj (:object task-data)]
                                  (when (instance? ICredentialsListener spout-obj)
                                    (.setCredentials spout-obj (.getValue tuple 0))))
                              (let [id (.getValue tuple 0)
                                    [stored-task-id spout-id tuple-finished-info start-time-ms] (.remove pending id)]
                                (when spout-id
                                  (when-not (= stored-task-id task-id)
                                    (throw-runtime "Fatal error, mismatched task ids: " task-id " " stored-task-id))
                                  (let [time-delta (if start-time-ms (time-delta-ms start-time-ms))]
                                    (condp = stream-id
                                      ACKER-ACK-STREAM-ID (ack-spout-msg executor-data (get task-datas task-id)
                                                                         spout-id tuple-finished-info time-delta id)
                                      ACKER-FAIL-STREAM-ID (fail-spout-msg executor-data (get task-datas task-id)
                                                                           spout-id tuple-finished-info time-delta "FAIL-STREAM" id)
                                      )))
                                ;; TODO: on failure, emit tuple to failure stream
                                ))))
        receive-queue (:receive-queue executor-data)
        event-handler (mk-task-receiver executor-data tuple-action-fn)
        has-ackers? (has-ackers? storm-conf)
        emitted-count (MutableLong. 0)
        empty-emit-streak (MutableLong. 0)
        
        ;; the overflow buffer is used to ensure that spouts never block when emitting
        ;; this ensures that the spout can always clear the incoming buffer (acks and fails), which
        ;; prevents deadlock from occuring across the topology (e.g. Spout -> Bolt -> Acker -> Spout, and all
        ;; buffers filled up)
        ;; when the overflow buffer is full, spouts stop calling nextTuple until it's able to clear the overflow buffer
        ;; this limits the size of the overflow buffer to however many tuples a spout emits in one call of nextTuple, 
        ;; preventing memory issues
        overflow-buffer (ConcurrentLinkedQueue.)]
   
    [(async-loop
      (fn []
        ;; If topology was started in inactive state, don't call (.open spout) until it's activated first.
        (while (not @(:storm-active-atom executor-data))
          (Thread/sleep 100))
        
        (log-message "Opening spout " component-id ":" (keys task-datas))
        (doseq [[task-id task-data] task-datas
                :let [^ISpout spout-obj (:object task-data)
                     tasks-fn (:tasks-fn task-data)
                     send-spout-msg (fn [out-stream-id values message-id out-task-id]
                                       (.increment emitted-count)
                                       (let [out-tasks (if out-task-id
                                                         (tasks-fn out-task-id out-stream-id values)
                                                         (tasks-fn out-stream-id values))
                                             rooted? (and message-id has-ackers?)
                                             root-id (if rooted? (MessageId/generateId rand))
                                             out-ids (fast-list-for [t out-tasks] (if rooted? (MessageId/generateId rand)))]
                                         (fast-list-iter [out-task out-tasks id out-ids]
                                                         (let [tuple-id (if rooted?
                                                                          (MessageId/makeRootId root-id id)
                                                                          (MessageId/makeUnanchored))
                                                               out-tuple (TupleImpl. worker-context
                                                                                     values
                                                                                     task-id
                                                                                     out-stream-id
                                                                                     tuple-id)]
                                                           (transfer-fn out-task
                                                                        out-tuple
                                                                        overflow-buffer)
                                                           ))
                                         (if rooted?
                                           (do
                                             (.put pending root-id [task-id
                                                                    message-id
                                                                    {:stream out-stream-id :values values}
                                                                    (if (sampler) (System/currentTimeMillis))])
                                             (task/send-unanchored task-data
                                                                   ACKER-INIT-STREAM-ID
                                                                   [root-id (bit-xor-vals out-ids) task-id]
                                                                   overflow-buffer))
                                           (when message-id
                                             (ack-spout-msg executor-data task-data message-id
                                                            {:stream out-stream-id :values values}
                                                            (if (sampler) 0) "0:")))
                                         (or out-tasks [])
                                         ))]]
          (builtin-metrics/register-all (:builtin-metrics task-data) storm-conf (:user-context task-data))
          (builtin-metrics/register-queue-metrics {:sendqueue (:batch-transfer-queue executor-data)
                                                   :receive receive-queue}
                                                  storm-conf (:user-context task-data))
          (when (instance? ICredentialsListener spout-obj) (.setCredentials spout-obj initial-credentials))

          (.open spout-obj
                 storm-conf
                 (:user-context task-data)
                 (SpoutOutputCollector.
                  (reify ISpoutOutputCollector
                    (^List emit [this ^String stream-id ^List tuple ^Object message-id]
                      (send-spout-msg stream-id tuple message-id nil)
                      )
                    (^void emitDirect [this ^int out-task-id ^String stream-id
                                       ^List tuple ^Object message-id]
                      (send-spout-msg stream-id tuple message-id out-task-id)
                      )
                    (reportError [this error]
                      (report-error error)
                      )))))
        (reset! open-or-prepare-was-called? true) 
        (log-message "Opened spout " component-id ":" (keys task-datas))
        (setup-metrics! executor-data)
        
        (disruptor/consumer-started! (:receive-queue executor-data))
        (fn []
          ;; This design requires that spouts be non-blocking
          (disruptor/consume-batch receive-queue event-handler)
          
          ;; try to clear the overflow-buffer
          (try-cause
            (while (not (.isEmpty overflow-buffer))
              (let [[out-task out-tuple] (.peek overflow-buffer)]
                (transfer-fn out-task out-tuple false nil)
                (.poll overflow-buffer)))
          (catch InsufficientCapacityException e
            ))
          
          (let [active? @(:storm-active-atom executor-data)
                curr-count (.get emitted-count)]
            (if (and (.isEmpty overflow-buffer)
                     (or (not max-spout-pending)
                         (< (.size pending) max-spout-pending)))
              (if active?
                (do
                  (when-not @last-active
                    (reset! last-active true)
                    (log-message "Activating spout " component-id ":" (keys task-datas))
                    (fast-list-iter [^ISpout spout spouts] (.activate spout)))
               
                  (fast-list-iter [^ISpout spout spouts] (.nextTuple spout)))
                (do
                  (when @last-active
                    (reset! last-active false)
                    (log-message "Deactivating spout " component-id ":" (keys task-datas))
                    (fast-list-iter [^ISpout spout spouts] (.deactivate spout)))
                  ;; TODO: log that it's getting throttled
                  (Time/sleep 100))))
            (if (and (= curr-count (.get emitted-count)) active?)
              (do (.increment empty-emit-streak)
                  (.emptyEmit spout-wait-strategy (.get empty-emit-streak)))
              (.set empty-emit-streak 0)
              ))           
          0))
      :kill-fn (:report-error-and-die executor-data)
      :factory? true
      :thread-name component-id)]))

(defn- tuple-time-delta! [^TupleImpl tuple]
  (let [ms (.getProcessSampleStartTime tuple)]
    (if ms
      (time-delta-ms ms))))
      
(defn- tuple-execute-time-delta! [^TupleImpl tuple]
  (let [ms (.getExecuteSampleStartTime tuple)]
    (if ms
      (time-delta-ms ms))))

(defn put-xor! [^Map pending key id]
  (let [curr (or (.get pending key) (long 0))]
    (.put pending key (bit-xor curr id))))

(defmethod mk-threads :bolt [executor-data task-datas initial-credentials]
  (let [storm-conf (:storm-conf executor-data)
        execute-sampler (mk-stats-sampler storm-conf)
        executor-stats (:stats executor-data)
        {:keys [storm-conf component-id worker-context transfer-fn report-error sampler
                open-or-prepare-was-called?]} executor-data
        rand (Random. (Utils/secureRandomLong))
        tuple-action-fn (fn [task-id ^TupleImpl tuple]
                          ;; synchronization needs to be done with a key provided by this bolt, otherwise:
                          ;; spout 1 sends synchronization (s1), dies, same spout restarts somewhere else, sends synchronization (s2) and incremental update. s2 and update finish before s1 -> lose the incremental update
                          ;; TODO: for state sync, need to first send sync messages in a loop and receive tuples until synchronization
                          ;; buffer other tuples until fully synchronized, then process all of those tuples
                          ;; then go into normal loop
                          ;; spill to disk?
                          ;; could be receiving incremental updates while waiting for sync or even a partial sync because of another failed task
                          ;; should remember sync requests and include a random sync id in the request. drop anything not related to active sync requests
                          ;; or just timeout the sync messages that are coming in until full sync is hit from that task
                          ;; need to drop incremental updates from tasks where waiting for sync. otherwise, buffer the incremental updates
                          ;; TODO: for state sync, need to check if tuple comes from state spout. if so, update state
                          ;; TODO: how to handle incremental updates as well as synchronizations at same time
                          ;; TODO: need to version tuples somehow
                          
                          ;;(log-debug "Received tuple " tuple " at task " task-id)
                          ;; need to do it this way to avoid reflection
                          (let [stream-id (.getSourceStreamId tuple)]
                            (condp = stream-id
                              Constants/CREDENTIALS_CHANGED_STREAM_ID 
                                (let [task-data (get task-datas task-id)
                                      bolt-obj (:object task-data)]
                                  (when (instance? ICredentialsListener bolt-obj)
                                    (.setCredentials bolt-obj (.getValue tuple 0))))
                              Constants/METRICS_TICK_STREAM_ID (metrics-tick executor-data (get task-datas task-id) tuple)
                              (let [task-data (get task-datas task-id)
                                    ^IBolt bolt-obj (:object task-data)
                                    user-context (:user-context task-data)
                                    sampler? (sampler)
                                    execute-sampler? (execute-sampler)
                                    now (if (or sampler? execute-sampler?) (System/currentTimeMillis))]
                                (when sampler?
                                  (.setProcessSampleStartTime tuple now))
                                (when execute-sampler?
                                  (.setExecuteSampleStartTime tuple now))
                                (.execute bolt-obj tuple)
                                (let [delta (tuple-execute-time-delta! tuple)]
                                  (when (= true (storm-conf TOPOLOGY-DEBUG))
                                    (log-message "Execute done TUPLE " tuple " TASK: " task-id " DELTA: " delta))
 
                                  (task/apply-hooks user-context .boltExecute (BoltExecuteInfo. tuple task-id delta))
                                  (when delta
                                    (builtin-metrics/bolt-execute-tuple! (:builtin-metrics task-data)
                                                                         executor-stats
                                                                         (.getSourceComponent tuple)                                                      
                                                                         (.getSourceStreamId tuple)
                                                                         delta)
                                    (stats/bolt-execute-tuple! executor-stats
                                                               (.getSourceComponent tuple)
                                                               (.getSourceStreamId tuple)
                                                               delta)))))))

        ;; the overflow buffer is used to ensure that bolts do not block when emitting
        ;; this ensures that the bolt can always clear the incoming messages, which
        ;; prevents deadlock from occurs across the topology
        ;; (e.g. Spout -> BoltA -> Splitter -> BoltB -> BoltA, and all
        ;; buffers filled up)
        ;; the overflow buffer is might gradually fill degrading the performance gradually
        ;; eventually running out of memory, but at least prevent live-locks/deadlocks.
        overflow-buffer (if (storm-conf TOPOLOGY-BOLTS-OUTGOING-OVERFLOW-BUFFER-ENABLE) (ConcurrentLinkedQueue.) nil)]
    
    ;; TODO: can get any SubscribedState objects out of the context now

    [(async-loop
      (fn []
        ;; If topology was started in inactive state, don't call prepare bolt until it's activated first.
        (while (not @(:storm-active-atom executor-data))          
          (Thread/sleep 100))
        
        (log-message "Preparing bolt " component-id ":" (keys task-datas))
        (doseq [[task-id task-data] task-datas
                :let [^IBolt bolt-obj (:object task-data)
                      tasks-fn (:tasks-fn task-data)
                      user-context (:user-context task-data)
                      bolt-emit (fn [stream anchors values task]
                                  (let [out-tasks (if task
                                                    (tasks-fn task stream values)
                                                    (tasks-fn stream values))]
                                    (fast-list-iter [t out-tasks]
                                                    (let [anchors-to-ids (HashMap.)]
                                                      (fast-list-iter [^TupleImpl a anchors]
                                                                      (let [root-ids (-> a .getMessageId .getAnchorsToIds .keySet)]
                                                                        (when (pos? (count root-ids))
                                                                          (let [edge-id (MessageId/generateId rand)]
                                                                            (.updateAckVal a edge-id)
                                                                            (fast-list-iter [root-id root-ids]
                                                                                            (put-xor! anchors-to-ids root-id edge-id))
                                                                            ))))
                                                      (transfer-fn t
                                                                   (TupleImpl. worker-context
                                                                               values
                                                                               task-id
                                                                               stream
                                                                               (MessageId/makeId anchors-to-ids))
                                                                   overflow-buffer)))
                                    (or out-tasks [])))]]
          (builtin-metrics/register-all (:builtin-metrics task-data) storm-conf user-context)
          (when (instance? ICredentialsListener bolt-obj) (.setCredentials bolt-obj initial-credentials)) 
          (if (= component-id Constants/SYSTEM_COMPONENT_ID)
            (do
              (builtin-metrics/register-queue-metrics {:sendqueue (:batch-transfer-queue executor-data)
                                                       :receive (:receive-queue executor-data)
                                                       :transfer (:transfer-queue (:worker executor-data))}
                                                      storm-conf user-context)
              (builtin-metrics/register-iconnection-client-metrics (:cached-node+port->socket (:worker executor-data)) storm-conf user-context)
              (builtin-metrics/register-iconnection-server-metric (:receiver (:worker executor-data)) storm-conf user-context))
            (builtin-metrics/register-queue-metrics {:sendqueue (:batch-transfer-queue executor-data)
                                                     :receive (:receive-queue executor-data)}
                                                    storm-conf user-context)
            )

          (.prepare bolt-obj
                    storm-conf
                    user-context
                    (OutputCollector.
                     (reify IOutputCollector
                       (emit [this stream anchors values]
                         (bolt-emit stream anchors values nil))
                       (emitDirect [this task stream anchors values]
                         (bolt-emit stream anchors values task))
                       (^void ack [this ^Tuple tuple]
                         (let [^TupleImpl tuple tuple
                               ack-val (.getAckVal tuple)]
                           (fast-map-iter [[root id] (.. tuple getMessageId getAnchorsToIds)]
                                          (task/send-unanchored task-data
                                                                ACKER-ACK-STREAM-ID
                                                                [root (bit-xor id ack-val)] overflow-buffer)
                                          ))
                         (let [delta (tuple-time-delta! tuple)
                               debug? (= true (storm-conf TOPOLOGY-DEBUG))]
                           (when debug? 
                             (log-message "BOLT ack TASK: " task-id " TIME: " delta " TUPLE: " tuple))
                           (task/apply-hooks user-context .boltAck (BoltAckInfo. tuple task-id delta))
                           (when delta
                             (builtin-metrics/bolt-acked-tuple! (:builtin-metrics task-data)
                                                                executor-stats
                                                                (.getSourceComponent tuple)                                                      
                                                                (.getSourceStreamId tuple)
                                                                delta)
                             (stats/bolt-acked-tuple! executor-stats
                                                      (.getSourceComponent tuple)
                                                      (.getSourceStreamId tuple)
                                                      delta))))
                       (^void fail [this ^Tuple tuple]
                         (fast-list-iter [root (.. tuple getMessageId getAnchors)]
                                         (task/send-unanchored task-data
                                                               ACKER-FAIL-STREAM-ID
                                                               [root] overflow-buffer))
                         (let [delta (tuple-time-delta! tuple)
                               debug? (= true (storm-conf TOPOLOGY-DEBUG))]
                           (when debug? 
                             (log-message "BOLT fail TASK: " task-id " TIME: " delta " TUPLE: " tuple))
                           (task/apply-hooks user-context .boltFail (BoltFailInfo. tuple task-id delta))
                           (when delta
                             (builtin-metrics/bolt-failed-tuple! (:builtin-metrics task-data)
                                                                 executor-stats
                                                                 (.getSourceComponent tuple)                                                      
                                                                 (.getSourceStreamId tuple))
                             (stats/bolt-failed-tuple! executor-stats
                                                       (.getSourceComponent tuple)
                                                       (.getSourceStreamId tuple)
                                                       delta))))
                       (reportError [this error]
                         (report-error error)
                         )))))
        (reset! open-or-prepare-was-called? true)        
        (log-message "Prepared bolt " component-id ":" (keys task-datas))
        (setup-metrics! executor-data)

        (let [receive-queue (:receive-queue executor-data)
              event-handler (mk-task-receiver executor-data tuple-action-fn)]
          (disruptor/consumer-started! receive-queue)
          (fn []            
            (disruptor/consume-batch-when-available receive-queue event-handler)
            ;; try to clear the overflow-buffer
            (try-cause
              (while (and overflow-buffer (not (.isEmpty overflow-buffer)))
                (let [[out-task out-tuple] (.peek overflow-buffer)]
                  (transfer-fn out-task out-tuple false nil)
                  (.poll overflow-buffer)))
              (catch InsufficientCapacityException e
                (when (= true (storm-conf TOPOLOGY-DEBUG))
                  (log-message "Insufficient Capacity on queue to emit by bolt " component-id ":" (keys task-datas) ))
                ))
            0)))
      :kill-fn (:report-error-and-die executor-data)
      :factory? true
      :thread-name component-id)]))

(defmethod close-component :spout [executor-data spout]
  (.close spout))

(defmethod close-component :bolt [executor-data bolt]
  (.cleanup bolt))

;; TODO: refactor this to be part of an executor-specific map
(defmethod mk-executor-stats :spout [_ rate]
  (stats/mk-spout-stats rate))

(defmethod mk-executor-stats :bolt [_ rate]
  (stats/mk-bolt-stats rate))<|MERGE_RESOLUTION|>--- conflicted
+++ resolved
@@ -15,21 +15,14 @@
 ;; limitations under the License.
 (ns backtype.storm.daemon.executor
   (:use [backtype.storm.daemon common])
-<<<<<<< HEAD
   (:use [backtype.storm util config log timer stats])
   (:import [java.util List Random HashMap ArrayList LinkedList Map])
-=======
-  (:use [backtype.storm bootstrap])
   (:import [backtype.storm ICredentialsListener])
->>>>>>> 8491151b
   (:import [backtype.storm.hooks ITaskHook])
   (:import [backtype.storm.tuple Tuple Fields TupleImpl MessageId])
   (:import [backtype.storm.spout ISpoutWaitStrategy ISpout SpoutOutputCollector ISpoutOutputCollector])
   (:import [backtype.storm.hooks.info SpoutAckInfo SpoutFailInfo
             EmitInfo BoltFailInfo BoltAckInfo BoltExecuteInfo])
-<<<<<<< HEAD
-  (:import [backtype.storm.metric.api IMetric IMetricsConsumer$TaskInfo IMetricsConsumer$DataPoint StateMetric])
-  (:import [backtype.storm Config Constants])
   (:import [backtype.storm.grouping CustomStreamGrouping])
   (:import [backtype.storm.task WorkerTopologyContext IBolt OutputCollector IOutputCollector])
   (:import [backtype.storm.generated GlobalStreamId])
@@ -37,14 +30,11 @@
   (:import [com.lmax.disruptor InsufficientCapacityException])
   (:import [backtype.storm.serialization KryoTupleSerializer KryoTupleDeserializer])
   (:import [backtype.storm.daemon Shutdownable])
+  (:import [backtype.storm.metric.api IMetric IMetricsConsumer$TaskInfo IMetricsConsumer$DataPoint StateMetric])
+  (:import [backtype.storm Config Constants])
+  (:import [java.util.concurrent ConcurrentLinkedQueue])
   (:require [backtype.storm [tuple :as tuple] [thrift :as thrift]
              [cluster :as cluster] [disruptor :as disruptor] [stats :as stats]])
-=======
-  (:import [backtype.storm.metric.api IMetric IMetricsConsumer$TaskInfo IMetricsConsumer$DataPoint])
-  (:import [backtype.storm Config])
-  (:import [java.util.concurrent ConcurrentLinkedQueue])
-  (:require [backtype.storm [tuple :as tuple]])
->>>>>>> 8491151b
   (:require [backtype.storm.daemon [task :as task]])
   (:require [backtype.storm.daemon.builtin-metrics :as builtin-metrics])
   (:require [clojure.set :as set]))
@@ -70,7 +60,7 @@
     ))
 
 (defn- mk-grouper
-  "Returns a function that returns a vector of which task indices to send tuple to, or just a single task index."
+  "returns a function that returns a vector of which task indices to send tuple to, or just a single task index."
   [^WorkerTopologyContext context component-id stream-id ^Fields out-fields thrift-grouping ^List target-tasks]
   (let [num-tasks (count target-tasks)
         random (Random.)
