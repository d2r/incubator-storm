--- conflicted
+++ resolved
@@ -172,17 +172,12 @@
     (let [state (mk-storm-state zk-port)
           assignment1 (Assignment. "/aaa" {} {[1] ["1" 1001 1]} {})
           assignment2 (Assignment. "/aaa" {} {[2] ["2" 2002]} {})
-<<<<<<< HEAD
-          base1 (StormBase. "/tmp/storm1" 1 {:type :active} 2 {} "" nil nil {})
-          base2 (StormBase. "/tmp/storm2" 2 {:type :active} 2 {} "" nil nil {})]
-=======
           nimbusInfo1 (NimbusInfo. "nimbus1" 6667 false)
           nimbusInfo2 (NimbusInfo. "nimbus2" 6667 false)
           nimbusSummary1 (NimbusSummary. "nimbus1" 6667 (current-time-secs) false "v1")
           nimbusSummary2 (NimbusSummary. "nimbus2" 6667 (current-time-secs) false "v2")
-          base1 (StormBase. "/tmp/storm1" 1 {:type :active} 2 {} "" nil nil)
-          base2 (StormBase. "/tmp/storm2" 2 {:type :active} 2 {} "" nil nil)]
->>>>>>> 154e9ec5
+          base1 (StormBase. "/tmp/storm1" 1 {:type :active} 2 {} "" nil nil {})
+          base2 (StormBase. "/tmp/storm2" 2 {:type :active} 2 {} "" nil nil {})]
       (is (= [] (.assignments state nil)))
       (.set-assignment! state "storm1" assignment1)
       (is (= assignment1 (.assignment-info state "storm1" nil)))
