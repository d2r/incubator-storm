;; Licensed to the Apache Software Foundation (ASF) under one
;; or more contributor license agreements.  See the NOTICE file
;; distributed with this work for additional information
;; regarding copyright ownership.  The ASF licenses this file
;; to you under the Apache License, Version 2.0 (the
;; "License"); you may not use this file except in compliance
;; with the License.  You may obtain a copy of the License at
;;
;; http://www.apache.org/licenses/LICENSE-2.0
;;
;; Unless required by applicable law or agreed to in writing, software
;; distributed under the License is distributed on an "AS IS" BASIS,
;; WITHOUT WARRANTIES OR CONDITIONS OF ANY KIND, either express or implied.
;; See the License for the specific language governing permissions and
;; limitations under the License.
(ns backtype.storm.nimbus-test
  (:use [clojure test])
  (:require [backtype.storm [util :as util]])
  (:require [backtype.storm.daemon [nimbus :as nimbus]])
  (:import [backtype.storm.testing TestWordCounter TestWordSpout TestGlobalCount
            TestAggregatesCounter TestPlannerSpout TestPlannerBolt])
  (:import [backtype.storm.scheduler INimbus])
<<<<<<< HEAD
  (:use [backtype.storm bootstrap testing zookeeper])
  (:import [backtype.storm.nimbus ILeaderElector NimbusInfo])
  (:use [backtype.storm.daemon common])
  (:import [backtype.storm.generated Credentials])
  (:use [backtype.storm bootstrap testing MockAutoCred])
=======
  (:import [backtype.storm.generated Credentials NotAliveException SubmitOptions
            TopologyInitialStatus AlreadyAliveException KillOptions RebalanceOptions
            InvalidTopologyException AuthorizationException])
  (:import [java.util HashMap])
  (:import [java.io File])
  (:import [backtype.storm.utils Time])
  (:import [org.apache.commons.io FileUtils])
  (:use [backtype.storm testing MockAutoCred util config log timer])
  (:use [backtype.storm.daemon common])
>>>>>>> 559f0f20
  (:require [conjure.core])
  (:require [backtype.storm
             [thrift :as thrift]
             [cluster :as cluster]])
  (:use [conjure core]))

(defn storm-component->task-info [cluster storm-name]
  (let [storm-id (get-storm-id (:storm-cluster-state cluster) storm-name)
        nimbus (:nimbus cluster)]
    (-> (.getUserTopology nimbus storm-id)
        (storm-task-info (from-json (.getTopologyConf nimbus storm-id)))
        reverse-map)))

(defn getCredentials [cluster storm-name]
  (let [storm-id (get-storm-id (:storm-cluster-state cluster) storm-name)]
    (.credentials (:storm-cluster-state cluster) storm-id nil)))

(defn storm-component->executor-info [cluster storm-name]
  (let [storm-id (get-storm-id (:storm-cluster-state cluster) storm-name)
        nimbus (:nimbus cluster)
        storm-conf (from-json (.getTopologyConf nimbus storm-id))
        topology (.getUserTopology nimbus storm-id)
        task->component (storm-task-info topology storm-conf)
        state (:storm-cluster-state cluster)
        get-component (comp task->component first)]
    (->> (.assignment-info state storm-id nil)
         :executor->node+port
         keys
         (map (fn [e] {e (get-component e)}))
         (apply merge)
         reverse-map)))

(defn storm-num-workers [state storm-name]
  (let [storm-id (get-storm-id state storm-name)
        assignment (.assignment-info state storm-id nil)]
    (count (reverse-map (:executor->node+port assignment)))
    ))

(defn topology-nodes [state storm-name]
  (let [storm-id (get-storm-id state storm-name)
        assignment (.assignment-info state storm-id nil)]
    (->> assignment
         :executor->node+port
         vals
         (map first)
         set         
         )))

(defn topology-slots [state storm-name]
  (let [storm-id (get-storm-id state storm-name)
        assignment (.assignment-info state storm-id nil)]
    (->> assignment
         :executor->node+port
         vals
         set         
         )))

(defn topology-node-distribution [state storm-name]
  (let [storm-id (get-storm-id state storm-name)
        assignment (.assignment-info state storm-id nil)]
    (->> assignment
         :executor->node+port
         vals
         set
         (group-by first)
         (map-val count)
         (map (fn [[_ amt]] {amt 1}))
         (apply merge-with +)       
         )))

(defn topology-num-nodes [state storm-name]
  (count (topology-nodes state storm-name)))

(defn executor-assignment [cluster storm-id executor-id]
  (let [state (:storm-cluster-state cluster)
        assignment (.assignment-info state storm-id nil)]
    ((:executor->node+port assignment) executor-id)
    ))

(defn executor-start-times [cluster storm-id]
  (let [state (:storm-cluster-state cluster)
        assignment (.assignment-info state storm-id nil)]
    (:executor->start-time-secs assignment)))

(defn do-executor-heartbeat [cluster storm-id executor]
  (let [state (:storm-cluster-state cluster)
        executor->node+port (:executor->node+port (.assignment-info state storm-id nil))
        [node port] (get executor->node+port executor)
        curr-beat (.get-worker-heartbeat state storm-id node port)
        stats (:executor-stats curr-beat)]
    (.worker-heartbeat! state storm-id node port
      {:storm-id storm-id :time-secs (current-time-secs) :uptime 10 :executor-stats (merge stats {executor nil})}
      )))

(defn slot-assignments [cluster storm-id]
  (let [state (:storm-cluster-state cluster)
        assignment (.assignment-info state storm-id nil)]
    (reverse-map (:executor->node+port assignment))
    ))

(defn task-ids [cluster storm-id]
  (let [nimbus (:nimbus cluster)]
    (-> (.getUserTopology nimbus storm-id)
        (storm-task-info (from-json (.getTopologyConf nimbus storm-id)))
        keys)))

(defn topology-executors [cluster storm-id]
  (let [state (:storm-cluster-state cluster)
        assignment (.assignment-info state storm-id nil)]
    (keys (:executor->node+port assignment))
    ))

(defn check-distribution [items distribution]
  (let [dist (->> items (map count) multi-set)]
    (is (= dist (multi-set distribution)))
    ))

(defn disjoint? [& sets]
  (let [combined (apply concat sets)]
    (= (count combined) (count (set combined)))
    ))

(defnk check-consistency [cluster storm-name :assigned? true]
  (let [state (:storm-cluster-state cluster)
        storm-id (get-storm-id state storm-name)
        task-ids (task-ids cluster storm-id)
        assignment (.assignment-info state storm-id nil)
        executor->node+port (:executor->node+port assignment)
        task->node+port (to-task->node+port executor->node+port)
        assigned-task-ids (mapcat executor-id->tasks (keys executor->node+port))
        all-nodes (set (map first (vals executor->node+port)))]
    (when assigned?
      (is (= (sort task-ids) (sort assigned-task-ids)))
      (doseq [t task-ids]
        (is (not-nil? (task->node+port t)))))
    (doseq [[e s] executor->node+port]
      (is (not-nil? s)))
    
    ;;(map str (-> (Thread/currentThread) .getStackTrace))
    (is (= all-nodes (set (keys (:node->host assignment)))))
    (doseq [[e s] executor->node+port]
      (is (not-nil? ((:executor->start-time-secs assignment) e))))
    ))

 	

(deftest test-bogusId
  (with-local-cluster [cluster :supervisors 4 :ports-per-supervisor 3 :daemon-conf {SUPERVISOR-ENABLE false TOPOLOGY-ACKER-EXECUTORS 0}]
    (let [state (:storm-cluster-state cluster)
          nimbus (:nimbus cluster)]
       (is (thrown? NotAliveException (.getTopologyConf nimbus "bogus-id")))
       (is (thrown? NotAliveException (.getTopology nimbus "bogus-id")))
       (is (thrown? NotAliveException (.getUserTopology nimbus "bogus-id")))
       (is (thrown? NotAliveException (.getTopologyInfo nimbus "bogus-id")))
       (is (thrown? NotAliveException (.uploadNewCredentials nimbus "bogus-id" (Credentials.))))
      )))

(deftest test-assignment
  (with-local-cluster [cluster :supervisors 4 :ports-per-supervisor 3 :daemon-conf {SUPERVISOR-ENABLE false TOPOLOGY-ACKER-EXECUTORS 0}]
    (let [state (:storm-cluster-state cluster)
          nimbus (:nimbus cluster)
          topology (thrift/mk-topology
                    {"1" (thrift/mk-spout-spec (TestPlannerSpout. false) :parallelism-hint 3)}
                    {"2" (thrift/mk-bolt-spec {"1" :none} (TestPlannerBolt.) :parallelism-hint 4)
                     "3" (thrift/mk-bolt-spec {"2" :none} (TestPlannerBolt.))})
          topology2 (thrift/mk-topology
                     {"1" (thrift/mk-spout-spec (TestPlannerSpout. true) :parallelism-hint 12)}
                     {"2" (thrift/mk-bolt-spec {"1" :none} (TestPlannerBolt.) :parallelism-hint 6)
                      "3" (thrift/mk-bolt-spec {"1" :global} (TestPlannerBolt.) :parallelism-hint 8)
                      "4" (thrift/mk-bolt-spec {"1" :global "2" :none} (TestPlannerBolt.) :parallelism-hint 4)}
                     )
          _ (submit-local-topology nimbus "mystorm" {TOPOLOGY-WORKERS 4} topology)
          task-info (storm-component->task-info cluster "mystorm")]
      (check-consistency cluster "mystorm")
      ;; 3 should be assigned once (if it were optimized, we'd have
      ;; different topology)
      (is (= 1 (count (.assignments state nil))))
      (is (= 1 (count (task-info "1"))))
      (is (= 4 (count (task-info "2"))))
      (is (= 1 (count (task-info "3"))))
      (is (= 4 (storm-num-workers state "mystorm")))
      (submit-local-topology nimbus "storm2" {TOPOLOGY-WORKERS 20} topology2)
      (check-consistency cluster "storm2")
      (is (= 2 (count (.assignments state nil))))
      (let [task-info (storm-component->task-info cluster "storm2")]
        (is (= 12 (count (task-info "1"))))
        (is (= 6 (count (task-info "2"))))
        (is (= 8 (count (task-info "3"))))
        (is (= 4 (count (task-info "4"))))
        (is (= 8 (storm-num-workers state "storm2")))
        )
      )))

(defn isolation-nimbus []
  (let [standalone (nimbus/standalone-nimbus)]
    (reify INimbus
      (prepare [this conf local-dir]
        (.prepare standalone conf local-dir)
        )
      (allSlotsAvailableForScheduling [this supervisors topologies topologies-missing-assignments]
        (.allSlotsAvailableForScheduling standalone supervisors topologies topologies-missing-assignments))
      (assignSlots [this topology slots]
        (.assignSlots standalone topology slots)
        )
      (getForcedScheduler [this]
        (.getForcedScheduler standalone))
      (getHostName [this supervisors node-id]
        node-id
      ))))


(deftest test-auto-credentials
  (with-simulated-time-local-cluster [cluster :supervisors 6
                                      :ports-per-supervisor 3
                                      :daemon-conf {SUPERVISOR-ENABLE false
                                                    TOPOLOGY-ACKER-EXECUTORS 0
                                                    NIMBUS-CREDENTIAL-RENEW-FREQ-SECS 10
                                                    NIMBUS-CREDENTIAL-RENEWERS (list "backtype.storm.MockAutoCred")
                                                    NIMBUS-AUTO-CRED-PLUGINS (list "backtype.storm.MockAutoCred")
                                                    }]
    (let [state (:storm-cluster-state cluster)
          nimbus (:nimbus cluster)
          topology-name "test-auto-cred-storm"
          submitOptions (SubmitOptions. TopologyInitialStatus/INACTIVE)
          - (.set_creds submitOptions (Credentials. (HashMap.)))
          topology (thrift/mk-topology
                     {"1" (thrift/mk-spout-spec (TestPlannerSpout. false) :parallelism-hint 3)}
                     {"2" (thrift/mk-bolt-spec {"1" :none} (TestPlannerBolt.) :parallelism-hint 4)
                      "3" (thrift/mk-bolt-spec {"2" :none} (TestPlannerBolt.))})
          _ (submit-local-topology-with-opts nimbus topology-name {TOPOLOGY-WORKERS 4
                                                               TOPOLOGY-AUTO-CREDENTIALS (list "backtype.storm.MockAutoCred")
                                                               } topology submitOptions)
          credentials (getCredentials cluster topology-name)]
      ; check that the credentials have nimbus auto generated cred
      (is (= (.get credentials nimbus-cred-key) nimbus-cred-val))
      ;advance cluster time so the renewers can execute
      (advance-cluster-time cluster 20)
      ;check that renewed credentials replace the original credential.
      (is (= (.get (getCredentials cluster topology-name) nimbus-cred-key) nimbus-cred-renew-val))
      (is (= (.get (getCredentials cluster topology-name) gateway-cred-key) gateway-cred-renew-val)))))

(deftest test-isolated-assignment
  (with-simulated-time-local-cluster [cluster :supervisors 6
                               :ports-per-supervisor 3
                               :inimbus (isolation-nimbus)
                               :daemon-conf {SUPERVISOR-ENABLE false
                                             TOPOLOGY-ACKER-EXECUTORS 0
                                             STORM-SCHEDULER "backtype.storm.scheduler.IsolationScheduler"
                                             ISOLATION-SCHEDULER-MACHINES {"tester1" 3 "tester2" 2}
                                             NIMBUS-MONITOR-FREQ-SECS 10
                                             }]
    (letlocals
      (bind state (:storm-cluster-state cluster))
      (bind nimbus (:nimbus cluster))
      (bind topology (thrift/mk-topology
                      {"1" (thrift/mk-spout-spec (TestPlannerSpout. false) :parallelism-hint 3)}
                      {"2" (thrift/mk-bolt-spec {"1" :none} (TestPlannerBolt.) :parallelism-hint 5)
                       "3" (thrift/mk-bolt-spec {"2" :none} (TestPlannerBolt.))}))
          
      (submit-local-topology nimbus "noniso" {TOPOLOGY-WORKERS 4} topology)
      (advance-cluster-time cluster 1)
      (is (= 4 (topology-num-nodes state "noniso")))
      (is (= 4 (storm-num-workers state "noniso")))

      (submit-local-topology nimbus "tester1" {TOPOLOGY-WORKERS 6} topology)
      (submit-local-topology nimbus "tester2" {TOPOLOGY-WORKERS 6} topology)
      (advance-cluster-time cluster 1)
    
      (bind task-info-tester1 (storm-component->task-info cluster "tester1"))
      (bind task-info-tester2 (storm-component->task-info cluster "tester2"))
          

      (is (= 1 (topology-num-nodes state "noniso")))
      (is (= 3 (storm-num-workers state "noniso")))

      (is (= {2 3} (topology-node-distribution state "tester1")))
      (is (= {3 2} (topology-node-distribution state "tester2")))
      
      (is (apply disjoint? (map (partial topology-nodes state) ["noniso" "tester1" "tester2"])))
      
      (check-consistency cluster "tester1")
      (check-consistency cluster "tester2")
      (check-consistency cluster "noniso")

      ;;check that nothing gets reassigned
      (bind tester1-slots (topology-slots state "tester1"))
      (bind tester2-slots (topology-slots state "tester2"))
      (bind noniso-slots (topology-slots state "noniso"))    
      (advance-cluster-time cluster 20)
      (is (= tester1-slots (topology-slots state "tester1")))
      (is (= tester2-slots (topology-slots state "tester2")))
      (is (= noniso-slots (topology-slots state "noniso")))
      
      )))

(deftest test-zero-executor-or-tasks
  (with-local-cluster [cluster :daemon-conf {SUPERVISOR-ENABLE false TOPOLOGY-ACKER-EXECUTORS 0}]
    (let [state (:storm-cluster-state cluster)
          nimbus (:nimbus cluster)
          topology (thrift/mk-topology
                    {"1" (thrift/mk-spout-spec (TestPlannerSpout. false) :parallelism-hint 3 :conf {TOPOLOGY-TASKS 0})}
                    {"2" (thrift/mk-bolt-spec {"1" :none} (TestPlannerBolt.) :parallelism-hint 1 :conf {TOPOLOGY-TASKS 2})
                     "3" (thrift/mk-bolt-spec {"2" :none} (TestPlannerBolt.) :conf {TOPOLOGY-TASKS 5})})
          _ (submit-local-topology nimbus "mystorm" {TOPOLOGY-WORKERS 4} topology)
          task-info (storm-component->task-info cluster "mystorm")]
      (check-consistency cluster "mystorm")
      (is (= 0 (count (task-info "1"))))
      (is (= 2 (count (task-info "2"))))
      (is (= 5 (count (task-info "3"))))
      (is (= 2 (storm-num-workers state "mystorm"))) ;; because only 2 executors
      )))

(deftest test-executor-assignments
  (with-local-cluster [cluster :daemon-conf {SUPERVISOR-ENABLE false TOPOLOGY-ACKER-EXECUTORS 0}]
    (let [nimbus (:nimbus cluster)
          topology (thrift/mk-topology
                    {"1" (thrift/mk-spout-spec (TestPlannerSpout. true) :parallelism-hint 3 :conf {TOPOLOGY-TASKS 5})}
                    {"2" (thrift/mk-bolt-spec {"1" :none} (TestPlannerBolt.) :parallelism-hint 8 :conf {TOPOLOGY-TASKS 2})
                     "3" (thrift/mk-bolt-spec {"2" :none} (TestPlannerBolt.) :parallelism-hint 3)})
          _ (submit-local-topology nimbus "mystorm" {TOPOLOGY-WORKERS 4} topology)
          task-info (storm-component->task-info cluster "mystorm")
          executor-info (->> (storm-component->executor-info cluster "mystorm")
                             (map-val #(map executor-id->tasks %)))]
      (check-consistency cluster "mystorm")
      (is (= 5 (count (task-info "1"))))
      (check-distribution (executor-info "1") [2 2 1])
      
      (is (= 2 (count (task-info "2"))))
      (check-distribution (executor-info "2") [1 1])

      (is (= 3 (count (task-info "3"))))
      (check-distribution (executor-info "3") [1 1 1])
      )))

(deftest test-over-parallelism-assignment
  (with-local-cluster [cluster :supervisors 2 :ports-per-supervisor 5 :daemon-conf {SUPERVISOR-ENABLE false TOPOLOGY-ACKER-EXECUTORS 0}]
    (let [state (:storm-cluster-state cluster)
          nimbus (:nimbus cluster)
          topology (thrift/mk-topology
                     {"1" (thrift/mk-spout-spec (TestPlannerSpout. true) :parallelism-hint 21)}
                     {"2" (thrift/mk-bolt-spec {"1" :none} (TestPlannerBolt.) :parallelism-hint 9)
                      "3" (thrift/mk-bolt-spec {"1" :none} (TestPlannerBolt.) :parallelism-hint 2)
                      "4" (thrift/mk-bolt-spec {"1" :none} (TestPlannerBolt.) :parallelism-hint 10)}
                     )
          _ (submit-local-topology nimbus "test" {TOPOLOGY-WORKERS 7} topology)
          task-info (storm-component->task-info cluster "test")]
      (check-consistency cluster "test")
      (is (= 21 (count (task-info "1"))))
      (is (= 9 (count (task-info "2"))))
      (is (= 2 (count (task-info "3"))))
      (is (= 10 (count (task-info "4"))))
      (is (= 7 (storm-num-workers state "test")))
    )))



(deftest test-kill-storm
  (with-simulated-time-local-cluster [cluster :supervisors 2 :ports-per-supervisor 5
    :daemon-conf {SUPERVISOR-ENABLE false
                  NIMBUS-TASK-TIMEOUT-SECS 30
                  NIMBUS-MONITOR-FREQ-SECS 10
                  TOPOLOGY-ACKER-EXECUTORS 0}]
    (letlocals
      (bind conf (:daemon-conf cluster))
      (bind topology (thrift/mk-topology
                       {"1" (thrift/mk-spout-spec (TestPlannerSpout. true) :parallelism-hint 14)}
                       {}
                       ))
      (bind state (:storm-cluster-state cluster))
      (submit-local-topology (:nimbus cluster) "test" {TOPOLOGY-MESSAGE-TIMEOUT-SECS 20} topology)
      (bind storm-id (get-storm-id state "test"))
      (advance-cluster-time cluster 5)
      (is (not-nil? (.storm-base state storm-id nil)))
      (is (not-nil? (.assignment-info state storm-id nil)))
      (.killTopology (:nimbus cluster) "test")
      ;; check that storm is deactivated but alive
      (is (= :killed (-> (.storm-base state storm-id nil) :status :type)))
      (is (not-nil? (.assignment-info state storm-id nil)))
      (advance-cluster-time cluster 18)
      ;; check that storm is deactivated but alive
      (is (= 1 (count (.heartbeat-storms state))))
      (advance-cluster-time cluster 3)
      (is (nil? (.storm-base state storm-id nil)))
      (is (nil? (.assignment-info state storm-id nil)))

      ;; cleanup happens on monitoring thread
      (advance-cluster-time cluster 11)
      (is (empty? (.heartbeat-storms state)))
      ;; TODO: check that code on nimbus was cleaned up locally...

      (is (thrown? NotAliveException (.killTopology (:nimbus cluster) "lalala")))
      (submit-local-topology (:nimbus cluster) "2test" {TOPOLOGY-MESSAGE-TIMEOUT-SECS 10} topology)
      (is (thrown? AlreadyAliveException (submit-local-topology (:nimbus cluster) "2test" {} topology)))
      (bind storm-id (get-storm-id state "2test"))
      (is (not-nil? (.storm-base state storm-id nil)))
      (.killTopology (:nimbus cluster) "2test")
      (is (thrown? AlreadyAliveException (submit-local-topology (:nimbus cluster) "2test" {} topology)))
      (advance-cluster-time cluster 5)
      (is (= 1 (count (.heartbeat-storms state))))
      
      (advance-cluster-time cluster 6)
      (is (nil? (.storm-base state storm-id nil)))
      (is (nil? (.assignment-info state storm-id nil)))
      (advance-cluster-time cluster 11)
      (is (= 0 (count (.heartbeat-storms state))))
      
      (submit-local-topology (:nimbus cluster) "test3" {TOPOLOGY-MESSAGE-TIMEOUT-SECS 5} topology)
      (bind storm-id3 (get-storm-id state "test3"))
      (advance-cluster-time cluster 1)
      (.remove-storm! state storm-id3)
      (is (nil? (.storm-base state storm-id3 nil)))
      (is (nil? (.assignment-info state storm-id3 nil)))

      (advance-cluster-time cluster 11)
      (is (= 0 (count (.heartbeat-storms state))))

      ;; this guarantees that monitor thread won't trigger for 10 more seconds
      (advance-time-secs! 11)
      (wait-until-cluster-waiting cluster)
      
      (submit-local-topology (:nimbus cluster) "test3" {TOPOLOGY-MESSAGE-TIMEOUT-SECS 5} topology)
      (bind storm-id3 (get-storm-id state "test3"))

      (bind executor-id (first (topology-executors cluster storm-id3)))
      
      (do-executor-heartbeat cluster storm-id3 executor-id)

      (.killTopology (:nimbus cluster) "test3")
      (advance-cluster-time cluster 6)
      (is (= 1 (count (.heartbeat-storms state))))
      (advance-cluster-time cluster 5)
      (is (= 0 (count (.heartbeat-storms state))))

      ;; test kill with opts
      (submit-local-topology (:nimbus cluster) "test4" {TOPOLOGY-MESSAGE-TIMEOUT-SECS 100} topology)
      (.killTopologyWithOpts (:nimbus cluster) "test4" (doto (KillOptions.) (.set_wait_secs 10)))
      (bind storm-id4 (get-storm-id state "test4"))
      (advance-cluster-time cluster 9)
      (is (not-nil? (.assignment-info state storm-id4 nil)))
      (advance-cluster-time cluster 2)
      (is (nil? (.assignment-info state storm-id4 nil)))      
      )))

(deftest test-reassignment
  (with-simulated-time-local-cluster [cluster :supervisors 2 :ports-per-supervisor 5
    :daemon-conf {SUPERVISOR-ENABLE false
                  NIMBUS-TASK-LAUNCH-SECS 60
                  NIMBUS-TASK-TIMEOUT-SECS 20
                  NIMBUS-MONITOR-FREQ-SECS 10
                  NIMBUS-SUPERVISOR-TIMEOUT-SECS 100
                  TOPOLOGY-ACKER-EXECUTORS 0}]
    (letlocals
      (bind conf (:daemon-conf cluster))
      (bind topology (thrift/mk-topology
                       {"1" (thrift/mk-spout-spec (TestPlannerSpout. true) :parallelism-hint 2)}
                       {}
                       ))
      (bind state (:storm-cluster-state cluster))
      (submit-local-topology (:nimbus cluster) "test" {TOPOLOGY-WORKERS 2} topology)
      (check-consistency cluster "test")
      (bind storm-id (get-storm-id state "test"))
      (bind [executor-id1 executor-id2]  (topology-executors cluster storm-id))
      (bind ass1 (executor-assignment cluster storm-id executor-id1))
      (bind ass2 (executor-assignment cluster storm-id executor-id2))
      
      (advance-cluster-time cluster 59)
      (do-executor-heartbeat cluster storm-id executor-id1)
      (do-executor-heartbeat cluster storm-id executor-id2)

      (advance-cluster-time cluster 13)
      (is (= ass1 (executor-assignment cluster storm-id executor-id1)))
      (is (= ass2 (executor-assignment cluster storm-id executor-id2)))
      (do-executor-heartbeat cluster storm-id executor-id1)

      (advance-cluster-time cluster 11)
      (do-executor-heartbeat cluster storm-id executor-id1)
      (is (= ass1 (executor-assignment cluster storm-id executor-id1)))
      (check-consistency cluster "test")

      ; have to wait an extra 10 seconds because nimbus may not
      ; resynchronize its heartbeat time till monitor-time secs after
      (advance-cluster-time cluster 11)
      (do-executor-heartbeat cluster storm-id executor-id1)
      (is (= ass1 (executor-assignment cluster storm-id executor-id1)))
      (check-consistency cluster "test")
      
      (advance-cluster-time cluster 11)
      (is (= ass1 (executor-assignment cluster storm-id executor-id1)))
      (is (not= ass2 (executor-assignment cluster storm-id executor-id2)))
      (bind ass2 (executor-assignment cluster storm-id executor-id2))
      (check-consistency cluster "test")

      (advance-cluster-time cluster 31)
      (is (not= ass1 (executor-assignment cluster storm-id executor-id1)))
      (is (= ass2 (executor-assignment cluster storm-id executor-id2)))  ; tests launch timeout
      (check-consistency cluster "test")


      (bind ass1 (executor-assignment cluster storm-id executor-id1))
      (bind active-supervisor (first ass2))
      (kill-supervisor cluster active-supervisor)

      (doseq [i (range 12)]
        (do-executor-heartbeat cluster storm-id executor-id1)
        (do-executor-heartbeat cluster storm-id executor-id2)
        (advance-cluster-time cluster 10)
        )
      ;; tests that it doesn't reassign executors if they're heartbeating even if supervisor times out
      (is (= ass1 (executor-assignment cluster storm-id executor-id1)))
      (is (= ass2 (executor-assignment cluster storm-id executor-id2)))
      (check-consistency cluster "test")

      (advance-cluster-time cluster 30)

      (bind ass1 (executor-assignment cluster storm-id executor-id1))
      (bind ass2 (executor-assignment cluster storm-id executor-id2))
      (is (not-nil? ass1))
      (is (not-nil? ass2))
      (is (not= active-supervisor (first (executor-assignment cluster storm-id executor-id2))))
      (is (not= active-supervisor (first (executor-assignment cluster storm-id executor-id1))))
      (check-consistency cluster "test")

      (doseq [supervisor-id (.supervisors state nil)]
        (kill-supervisor cluster supervisor-id))

      (advance-cluster-time cluster 90)
      (bind ass1 (executor-assignment cluster storm-id executor-id1))
      (bind ass2 (executor-assignment cluster storm-id executor-id2))
      (is (nil? ass1))
      (is (nil? ass2))
      (check-consistency cluster "test" :assigned? false)

      (add-supervisor cluster)
      (advance-cluster-time cluster 11)
      (check-consistency cluster "test")
      )))


(deftest test-reassignment-to-constrained-cluster
  (with-simulated-time-local-cluster [cluster :supervisors 0
    :daemon-conf {SUPERVISOR-ENABLE false
                  NIMBUS-TASK-LAUNCH-SECS 60
                  NIMBUS-TASK-TIMEOUT-SECS 20
                  NIMBUS-MONITOR-FREQ-SECS 10
                  NIMBUS-SUPERVISOR-TIMEOUT-SECS 100
                  TOPOLOGY-ACKER-EXECUTORS 0}]
    (letlocals
      (add-supervisor cluster :ports 1 :id "a")
      (add-supervisor cluster :ports 1 :id "b")
      (bind conf (:daemon-conf cluster))
      (bind topology (thrift/mk-topology
                       {"1" (thrift/mk-spout-spec (TestPlannerSpout. true) :parallelism-hint 2)}
                       {}
                       ))
      (bind state (:storm-cluster-state cluster))
      (submit-local-topology (:nimbus cluster) "test" {TOPOLOGY-WORKERS 2} topology)
      (check-consistency cluster "test")
      (bind storm-id (get-storm-id state "test"))
      (bind [executor-id1 executor-id2]  (topology-executors cluster storm-id))
      (bind ass1 (executor-assignment cluster storm-id executor-id1))
      (bind ass2 (executor-assignment cluster storm-id executor-id2))
      
      (advance-cluster-time cluster 59)
      (do-executor-heartbeat cluster storm-id executor-id1)
      (do-executor-heartbeat cluster storm-id executor-id2)

      (advance-cluster-time cluster 13)
      (is (= ass1 (executor-assignment cluster storm-id executor-id1)))
      (is (= ass2 (executor-assignment cluster storm-id executor-id2)))
      (kill-supervisor cluster "b")
      (do-executor-heartbeat cluster storm-id executor-id1)

      (advance-cluster-time cluster 11)
      (do-executor-heartbeat cluster storm-id executor-id1)

      (advance-cluster-time cluster 11)
      (do-executor-heartbeat cluster storm-id executor-id1)

      (advance-cluster-time cluster 11)
      (do-executor-heartbeat cluster storm-id executor-id1)

      (advance-cluster-time cluster 11)
      (do-executor-heartbeat cluster storm-id executor-id1)

      (check-consistency cluster "test")
      (is (= 1 (storm-num-workers state "test")))
      )))

(defn check-executor-distribution [slot-executors distribution]
  (check-distribution (vals slot-executors) distribution))

(defn check-num-nodes [slot-executors num-nodes]
  (let [nodes (->> slot-executors keys (map first) set)]
    (is (= num-nodes (count nodes)))
    ))

(deftest test-reassign-squeezed-topology
  (with-simulated-time-local-cluster [cluster :supervisors 1 :ports-per-supervisor 1
    :daemon-conf {SUPERVISOR-ENABLE false
                  NIMBUS-TASK-LAUNCH-SECS 60
                  NIMBUS-TASK-TIMEOUT-SECS 20
                  NIMBUS-MONITOR-FREQ-SECS 10
                  TOPOLOGY-ACKER-EXECUTORS 0}]
    (letlocals
      (bind topology (thrift/mk-topology
                        {"1" (thrift/mk-spout-spec (TestPlannerSpout. true) :parallelism-hint 9)}
                        {}))
      (bind state (:storm-cluster-state cluster))
      (submit-local-topology (:nimbus cluster) "test" {TOPOLOGY-WORKERS 4} topology)  ; distribution should be 2, 2, 2, 3 ideally
      (bind storm-id (get-storm-id state "test"))
      (bind slot-executors (slot-assignments cluster storm-id))
      (check-executor-distribution slot-executors [9])
      (check-consistency cluster "test")

      (add-supervisor cluster :ports 2)
      (advance-cluster-time cluster 11)
      (bind slot-executors (slot-assignments cluster storm-id))
      (bind executor->start (executor-start-times cluster storm-id))
      (check-executor-distribution slot-executors [3 3 3])
      (check-consistency cluster "test")

      (add-supervisor cluster :ports 8)
      ;; this actually works for any time > 0, since zookeeper fires an event causing immediate reassignment
      ;; doesn't work for time = 0 because it's not waiting for cluster yet, so test might happen before reassignment finishes
      (advance-cluster-time cluster 11)
      (bind slot-executors2 (slot-assignments cluster storm-id))
      (bind executor->start2 (executor-start-times cluster storm-id))
      (check-executor-distribution slot-executors2 [2 2 2 3])
      (check-consistency cluster "test")

      (bind common (first (find-first (fn [[k v]] (= 3 (count v))) slot-executors2)))
      (is (not-nil? common))
      (is (= (slot-executors2 common) (slot-executors common)))
      
      ;; check that start times are changed for everything but the common one
      (bind same-executors (slot-executors2 common))
      (bind changed-executors (apply concat (vals (dissoc slot-executors2 common))))
      (doseq [t same-executors]
        (is (= (executor->start t) (executor->start2 t))))
      (doseq [t changed-executors]
        (is (not= (executor->start t) (executor->start2 t))))
      )))

(deftest test-rebalance
  (with-simulated-time-local-cluster [cluster :supervisors 1 :ports-per-supervisor 3
    :daemon-conf {SUPERVISOR-ENABLE false
                  NIMBUS-MONITOR-FREQ-SECS 10
                  TOPOLOGY-MESSAGE-TIMEOUT-SECS 30
                  TOPOLOGY-ACKER-EXECUTORS 0}]
    (letlocals
      (bind topology (thrift/mk-topology
                        {"1" (thrift/mk-spout-spec (TestPlannerSpout. true) :parallelism-hint 3)}
                        {}))
      (bind state (:storm-cluster-state cluster))
      (submit-local-topology (:nimbus cluster)
                             "test"
                             {TOPOLOGY-WORKERS 3
                              TOPOLOGY-MESSAGE-TIMEOUT-SECS 60} topology)
      (bind storm-id (get-storm-id state "test"))
      (add-supervisor cluster :ports 3)
      (add-supervisor cluster :ports 3)

      (advance-cluster-time cluster 91)

      (bind slot-executors (slot-assignments cluster storm-id))
      ;; check that all workers are on one machine
      (check-executor-distribution slot-executors [1 1 1])
      (check-num-nodes slot-executors 1)
      (.rebalance (:nimbus cluster) "test" (RebalanceOptions.))

      (advance-cluster-time cluster 31)
      (check-executor-distribution slot-executors [1 1 1])
      (check-num-nodes slot-executors 1)


      (advance-cluster-time cluster 30)
      (bind slot-executors (slot-assignments cluster storm-id))
      (check-executor-distribution slot-executors [1 1 1])
      (check-num-nodes slot-executors 3)

      (is (thrown? InvalidTopologyException
                   (.rebalance (:nimbus cluster) "test"
                     (doto (RebalanceOptions.)
                       (.set_num_executors {"1" 0})
                       ))))
      )))

(deftest test-rebalance-change-parallelism
  (with-simulated-time-local-cluster [cluster :supervisors 4 :ports-per-supervisor 3
    :daemon-conf {SUPERVISOR-ENABLE false
                  NIMBUS-MONITOR-FREQ-SECS 10
                  TOPOLOGY-ACKER-EXECUTORS 0}]
    (letlocals
      (bind topology (thrift/mk-topology
                        {"1" (thrift/mk-spout-spec (TestPlannerSpout. true)
                                :parallelism-hint 6
                                :conf {TOPOLOGY-TASKS 12})}
                        {}))
      (bind state (:storm-cluster-state cluster))
      (submit-local-topology (:nimbus cluster)
                             "test"
                             {TOPOLOGY-WORKERS 3
                              TOPOLOGY-MESSAGE-TIMEOUT-SECS 30} topology)
      (bind storm-id (get-storm-id state "test"))
      (bind checker (fn [distribution]
                      (check-executor-distribution
                        (slot-assignments cluster storm-id)
                        distribution)))
      (checker [2 2 2])

      (.rebalance (:nimbus cluster) "test"
                  (doto (RebalanceOptions.)
                    (.set_num_workers 6)
                    ))
      (advance-cluster-time cluster 29)
      (checker [2 2 2])
      (advance-cluster-time cluster 3)
      (checker [1 1 1 1 1 1])

      (.rebalance (:nimbus cluster) "test"
                  (doto (RebalanceOptions.)
                    (.set_num_executors {"1" 1})
                    ))
      (advance-cluster-time cluster 29)
      (checker [1 1 1 1 1 1])
      (advance-cluster-time cluster 3)
      (checker [1])

      (.rebalance (:nimbus cluster) "test"
                  (doto (RebalanceOptions.)
                    (.set_num_executors {"1" 8})
                    (.set_num_workers 4)
                    ))
      (advance-cluster-time cluster 32)
      (checker [2 2 2 2])
      (check-consistency cluster "test")

      (bind executor-info (->> (storm-component->executor-info cluster "test")
                               (map-val #(map executor-id->tasks %))))
      (check-distribution (executor-info "1") [2 2 2 2 1 1 1 1])

      )))


(defn check-for-collisions [state]
 (log-message "Checking for collision")
 (let [assignments (.assignments state nil)]
   (log-message "Assignemts: " assignments)
   (let [id->node->ports (into {} (for [id assignments
                                                :let [executor->node+port (:executor->node+port (.assignment-info state id nil))
                                                      node+ports (set (.values executor->node+port))
                                                      node->ports (apply merge-with (fn [a b] (distinct (concat a b))) (for [[node port] node+ports] {node [port]}))]]
                                                {id node->ports}))
         _ (log-message "id->node->ports: " id->node->ports)
         all-nodes (apply merge-with (fn [a b] 
                                        (let [ret (concat a b)]
                                              (log-message "Can we combine " (pr-str a) " and " (pr-str b) " without collisions? " (apply distinct? ret) " => " (pr-str ret)) 
                                              (is (apply distinct? ret))
                                              (distinct ret)))
                          (.values id->node->ports))]
)))

(deftest test-rebalance-constrained-cluster
  (with-simulated-time-local-cluster [cluster :supervisors 1 :ports-per-supervisor 4
    :daemon-conf {SUPERVISOR-ENABLE false
                  NIMBUS-MONITOR-FREQ-SECS 10
                  TOPOLOGY-MESSAGE-TIMEOUT-SECS 30
                  TOPOLOGY-ACKER-EXECUTORS 0}]
    (letlocals
      (bind topology (thrift/mk-topology
                        {"1" (thrift/mk-spout-spec (TestPlannerSpout. true) :parallelism-hint 3)}
                        {}))
      (bind topology2 (thrift/mk-topology
                        {"1" (thrift/mk-spout-spec (TestPlannerSpout. true) :parallelism-hint 3)}
                        {}))
      (bind topology3 (thrift/mk-topology
                        {"1" (thrift/mk-spout-spec (TestPlannerSpout. true) :parallelism-hint 3)}
                        {}))
      (bind state (:storm-cluster-state cluster))
      (submit-local-topology (:nimbus cluster)
                             "test"
                             {TOPOLOGY-WORKERS 3
                              TOPOLOGY-MESSAGE-TIMEOUT-SECS 90} topology)
      (submit-local-topology (:nimbus cluster)
                             "test2"
                             {TOPOLOGY-WORKERS 3
                              TOPOLOGY-MESSAGE-TIMEOUT-SECS 90} topology2)
      (submit-local-topology (:nimbus cluster)
                             "test3"
                             {TOPOLOGY-WORKERS 3
                              TOPOLOGY-MESSAGE-TIMEOUT-SECS 90} topology3)

      (advance-cluster-time cluster 31)

      (check-for-collisions state)
      (.rebalance (:nimbus cluster) "test" (doto (RebalanceOptions.)
                    (.set_num_workers 4)
                    (.set_wait_secs 0)
                    ))

      (advance-cluster-time cluster 11)
      (check-for-collisions state)

      (advance-cluster-time cluster 30)
      (check-for-collisions state)
      )))


(deftest test-submit-invalid
  (with-simulated-time-local-cluster [cluster
    :daemon-conf {SUPERVISOR-ENABLE false
                  TOPOLOGY-ACKER-EXECUTORS 0
                  NIMBUS-EXECUTORS-PER-TOPOLOGY 8
                  NIMBUS-SLOTS-PER-TOPOLOGY 8}]
    (letlocals
      (bind topology (thrift/mk-topology
                        {"1" (thrift/mk-spout-spec (TestPlannerSpout. true) :parallelism-hint 0 :conf {TOPOLOGY-TASKS 1})}
                        {}))
     
      (is (thrown? InvalidTopologyException
        (submit-local-topology (:nimbus cluster)
                               "test"
                               {}
                               topology)))
                               
      (bind topology (thrift/mk-topology
                        {"1" (thrift/mk-spout-spec (TestPlannerSpout. true) :parallelism-hint 1 :conf {TOPOLOGY-TASKS 1})}
                        {}))
      (is (thrown? InvalidTopologyException
        (submit-local-topology (:nimbus cluster)
                               "test/aaa"
                               {}
                               topology)))
      (bind topology (thrift/mk-topology
                      {"1" (thrift/mk-spout-spec (TestPlannerSpout. true)
                                                 :parallelism-hint 16
                                                 :conf {TOPOLOGY-TASKS 16})}
                      {}))
      (bind state (:storm-cluster-state cluster))
      (is (thrown? InvalidTopologyException
                   (submit-local-topology (:nimbus cluster)
                                          "test"
                                          {TOPOLOGY-WORKERS 3} 
                                          topology)))
      (bind topology (thrift/mk-topology
                      {"1" (thrift/mk-spout-spec (TestPlannerSpout. true)
                                                 :parallelism-hint 5
                                                 :conf {TOPOLOGY-TASKS 5})}
                      {}))
      (is (thrown? InvalidTopologyException
                   (submit-local-topology (:nimbus cluster)
                                          "test"
                                          {TOPOLOGY-WORKERS 16}
                                          topology)))
      (is (nil? (submit-local-topology (:nimbus cluster)
                                       "test"
                                       {TOPOLOGY-WORKERS 8}
                                       topology))))))

(defnk mock-leader-elector [:is-leader true :leader-name "test-host" :leader-port 9999]
  (let [leader-address (NimbusInfo. leader-name leader-port true)]
    (reify ILeaderElector
      (prepare [this conf] true)
      (isLeader [this] is-leader)
      (addToLeaderLockQueue [this] true)
      (getLeader [this] leader-address)
      (getAllNimbuses [this] `(leader-address))
      (close [this] true))))

(deftest test-cleans-corrupt
  (with-inprocess-zookeeper zk-port
    (with-local-tmp [nimbus-dir]
      (stubbing [zk-leader-elector (mock-leader-elector)]
        (letlocals
         (bind conf (merge (read-storm-config)
                           {STORM-ZOOKEEPER-SERVERS ["localhost"]
                            STORM-CLUSTER-MODE "local"
                            STORM-ZOOKEEPER-PORT zk-port
                            STORM-LOCAL-DIR nimbus-dir}))
         (bind cluster-state (cluster/mk-storm-cluster-state conf))
         (bind nimbus (nimbus/service-handler conf (nimbus/standalone-nimbus)))
         (bind topology (thrift/mk-topology
                         {"1" (thrift/mk-spout-spec (TestPlannerSpout. true) :parallelism-hint 3)}
                         {}))
         (submit-local-topology nimbus "t1" {} topology)
         (submit-local-topology nimbus "t2" {} topology)
         (bind storm-id1 (get-storm-id cluster-state "t1"))
         (bind storm-id2 (get-storm-id cluster-state "t2"))
         (.shutdown nimbus)
         (rmr (master-stormdist-root conf storm-id1))
         (bind nimbus (nimbus/service-handler conf (nimbus/standalone-nimbus)))
         (is ( = #{storm-id2} (set (.active-storms cluster-state))))
         (.shutdown nimbus)
         (.disconnect cluster-state)
         )))))


(deftest test-cleans-corrupt
  (with-inprocess-zookeeper zk-port
    (with-local-tmp [nimbus-dir]
      (stubbing [zk-leader-elector (mock-leader-elector)]
        (letlocals
          (bind conf (merge (read-storm-config)
                       {STORM-ZOOKEEPER-SERVERS ["localhost"]
                        STORM-CLUSTER-MODE "local"
                        STORM-ZOOKEEPER-PORT zk-port
                        STORM-LOCAL-DIR nimbus-dir}))
          (bind cluster-state (cluster/mk-storm-cluster-state conf))
          (bind nimbus (nimbus/service-handler conf (nimbus/standalone-nimbus)))
          (bind topology (thrift/mk-topology
                           {"1" (thrift/mk-spout-spec (TestPlannerSpout. true) :parallelism-hint 3)}
                           {}))
          (submit-local-topology nimbus "t1" {} topology)
          (submit-local-topology nimbus "t2" {} topology)
          (bind storm-id1 (get-storm-id cluster-state "t1"))
          (bind storm-id2 (get-storm-id cluster-state "t2"))
          (.shutdown nimbus)
          (rmr (master-stormdist-root conf storm-id1))
          (bind nimbus (nimbus/service-handler conf (nimbus/standalone-nimbus)))
          (is ( = #{storm-id2} (set (.active-storms cluster-state))))
          (.shutdown nimbus)
          (.disconnect cluster-state)
          )))))

;(deftest test-no-overlapping-slots
;  ;; test that same node+port never appears across 2 assignments
;  )

;(deftest test-stateless
;  ;; test that nimbus can die and restart without any problems
;  )

(deftest test-clean-inbox
  "Tests that the inbox correctly cleans jar files."
  (with-simulated-time
    (with-local-tmp [dir-location]
      (let [dir (File. dir-location)
            mk-file (fn [name seconds-ago]
                      (let [f (File. (str dir-location "/" name))
                            t (- (Time/currentTimeMillis) (* seconds-ago 1000))]
                        (FileUtils/touch f)
                        (.setLastModified f t)))
            assert-files-in-dir (fn [compare-file-names]
                                  (let [file-names (map #(.getName %) (file-seq dir))]
                                    (is (= (sort compare-file-names)
                                          (sort (filter #(.endsWith % ".jar") file-names))
                                          ))))]
        ;; Make three files a.jar, b.jar, c.jar.
        ;; a and b are older than c and should be deleted first.
        (advance-time-secs! 100)
        (doseq [fs [["a.jar" 20] ["b.jar" 20] ["c.jar" 0]]]
          (apply mk-file fs))
        (assert-files-in-dir ["a.jar" "b.jar" "c.jar"])
        (nimbus/clean-inbox dir-location 10)
        (assert-files-in-dir ["c.jar"])
        ;; Cleanit again, c.jar should stay
        (advance-time-secs! 5)
        (nimbus/clean-inbox dir-location 10)
        (assert-files-in-dir ["c.jar"])
        ;; Advance time, clean again, c.jar should be deleted.
        (advance-time-secs! 5)
        (nimbus/clean-inbox dir-location 10)
        (assert-files-in-dir [])
        ))))

(deftest test-leadership
  "Tests that leader actions can only be performed by master and non leader fails to perform the same actions."
  (with-inprocess-zookeeper zk-port
    (with-local-tmp [nimbus-dir]
      (stubbing [zk-leader-elector (mock-leader-elector)]
        (letlocals
          (bind conf (merge (read-storm-config)
                       {STORM-ZOOKEEPER-SERVERS ["localhost"]
                        STORM-CLUSTER-MODE "local"
                        STORM-ZOOKEEPER-PORT zk-port
                        STORM-LOCAL-DIR nimbus-dir}))
          (bind cluster-state (cluster/mk-storm-cluster-state conf))
          (bind nimbus (nimbus/service-handler conf (nimbus/standalone-nimbus)))
          (bind topology (thrift/mk-topology
                           {"1" (thrift/mk-spout-spec (TestPlannerSpout. true) :parallelism-hint 3)}
                           {}))

          (stubbing [zk-leader-elector (mock-leader-elector :is-leader false)]
            (letlocals
              (bind non-leader-cluster-state (cluster/mk-storm-cluster-state conf))
              (bind non-leader-nimbus (nimbus/service-handler conf (nimbus/standalone-nimbus)))

              ;first we verify that the master nimbus can perform all actions, even with another nimbus present.
              (submit-local-topology nimbus "t1" {} topology)
              (.deactivate nimbus "t1")
              (.activate nimbus "t1")
              (.rebalance nimbus "t1" (RebalanceOptions.))
              (.killTopology nimbus "t1")

              ;now we verify that non master nimbus can not perform any of the actions.
              (is (thrown? RuntimeException
                    (submit-local-topology non-leader-nimbus
                      "failing"
                      {}
                      topology)))

              (is (thrown? RuntimeException
                    (.killTopology non-leader-nimbus
                      "t1")))

              (is (thrown? RuntimeException
                    (.activate non-leader-nimbus "t1")))

              (is (thrown? RuntimeException
                    (.deactivate non-leader-nimbus "t1")))

              (is (thrown? RuntimeException
                    (.rebalance non-leader-nimbus "t1" (RebalanceOptions.))))
              (.shutdown non-leader-nimbus)
              (.disconnect non-leader-cluster-state)
              ))
          (.shutdown nimbus)
          (.disconnect cluster-state))))))

(deftest test-nimbus-iface-submitTopologyWithOpts-checks-authorization
  (with-local-cluster [cluster 
                       :daemon-conf {NIMBUS-AUTHORIZER 
                          "backtype.storm.security.auth.authorizer.DenyAuthorizer"}]
    (let [
          nimbus (:nimbus cluster)
          topology (thrift/mk-topology {} {})
         ]
      (is (thrown? AuthorizationException
          (submit-local-topology-with-opts nimbus "mystorm" {} topology 
            (SubmitOptions. TopologyInitialStatus/INACTIVE))
        ))
    )
  )
)

(deftest test-nimbus-iface-methods-check-authorization
  (with-local-cluster [cluster 
                       :daemon-conf {NIMBUS-AUTHORIZER 
                          "backtype.storm.security.auth.authorizer.DenyAuthorizer"}]
    (let [
          nimbus (:nimbus cluster)
          topology (thrift/mk-topology {} {})
         ]
      ; Fake good authorization as part of setup.
      (mocking [nimbus/check-authorization!]
          (submit-local-topology-with-opts nimbus "test" {} topology 
              (SubmitOptions. TopologyInitialStatus/INACTIVE))
      )
      (stubbing [nimbus/storm-active? true]
        (is (thrown? AuthorizationException
          (.rebalance nimbus "test" (RebalanceOptions.))
          ))
      )
      (is (thrown? AuthorizationException
        (.activate nimbus "test")
        ))
      (is (thrown? AuthorizationException
        (.deactivate nimbus "test")
        ))
    )
  )
)

(deftest test-nimbus-check-authorization-params
  (with-local-cluster [cluster
                       :daemon-conf {NIMBUS-AUTHORIZER "backtype.storm.security.auth.authorizer.NoopAuthorizer"}]
    (let [nimbus (:nimbus cluster)
          topology-name "test-nimbus-check-autho-params"
          topology (thrift/mk-topology {} {})]

      (submit-local-topology-with-opts nimbus topology-name {} topology
          (SubmitOptions. TopologyInitialStatus/INACTIVE))

      (let [expected-name topology-name
            expected-conf {TOPOLOGY-NAME expected-name
                           :foo :bar}]

        (testing "getTopologyConf calls check-authorization! with the correct parameters."
          (let [expected-operation "getTopologyConf"]
            (stubbing [nimbus/check-authorization! nil
                       nimbus/try-read-storm-conf expected-conf
                       util/to-json nil]
              (try
                (.getTopologyConf nimbus "fake-id")
                (catch NotAliveException e)
                (finally
                  (verify-first-call-args-for-indices
                    nimbus/check-authorization!
                      [1 2 3] expected-name expected-conf expected-operation)
                  (verify-first-call-args-for util/to-json expected-conf))))))

        (testing "getTopology calls check-authorization! with the correct parameters."
          (let [expected-operation "getTopology"]
            (stubbing [nimbus/check-authorization! nil
                       nimbus/try-read-storm-conf expected-conf
                       nimbus/try-read-storm-topology nil
                       system-topology! nil]
              (try
                (.getTopology nimbus "fake-id")
                (catch NotAliveException e)
                (finally
                  (verify-first-call-args-for-indices
                    nimbus/check-authorization!
                      [1 2 3] expected-name expected-conf expected-operation)
                  (verify-first-call-args-for-indices
                    system-topology! [0] expected-conf))))))

        (testing "getUserTopology calls check-authorization with the correct parameters."
          (let [expected-operation "getUserTopology"]
            (stubbing [nimbus/check-authorization! nil
                       nimbus/try-read-storm-conf expected-conf
                       nimbus/try-read-storm-topology nil]
              (try
                (.getUserTopology nimbus "fake-id")
                (catch NotAliveException e)
                (finally
                  (verify-first-call-args-for-indices
                    nimbus/check-authorization!
                      [1 2 3] expected-name expected-conf expected-operation)
                  (verify-first-call-args-for-indices
                    nimbus/try-read-storm-topology [0] expected-conf))))))))))

(deftest test-nimbus-iface-getTopology-methods-throw-correctly
  (with-local-cluster [cluster]
    (let [
          nimbus (:nimbus cluster)
          id "bogus ID"
         ]
      (is (thrown? NotAliveException (.getTopology nimbus id)))
      (try
        (.getTopology nimbus id)
        (catch NotAliveException e
           (is (= id (.get_msg e)))
        )
      )

      (is (thrown? NotAliveException (.getTopologyConf nimbus id)))
      (try (.getTopologyConf nimbus id)
        (catch NotAliveException e
           (is (= id (.get_msg e)))
        )
      )

      (is (thrown? NotAliveException (.getTopologyInfo nimbus id)))
      (try (.getTopologyInfo nimbus id)
        (catch NotAliveException e
           (is (= id (.get_msg e)))
        )
      )

      (is (thrown? NotAliveException (.getUserTopology nimbus id)))
      (try (.getUserTopology nimbus id)
        (catch NotAliveException e
           (is (= id (.get_msg e)))
        )
      )
    )
  )
)

(deftest test-nimbus-iface-getClusterInfo-filters-topos-without-bases
  (with-local-cluster [cluster]
    (let [
          nimbus (:nimbus cluster)
          bogus-secs 42
          bogus-type "bogusType"
          bogus-bases {
                 "1" nil
                 "2" {:launch-time-secs bogus-secs
                        :storm-name "id2-name"
                        :status {:type bogus-type}}
                 "3" nil
                 "4" {:launch-time-secs bogus-secs
                        :storm-name "id4-name"
                        :status {:type bogus-type}}
                }
        ]
      (stubbing [topology-bases bogus-bases]
        (let [topos (.get_topologies (.getClusterInfo nimbus))]
          ; The number of topologies in the summary is correct.
          (is (= (count 
            (filter (fn [b] (second b)) bogus-bases)) (count topos)))
          ; Each topology present has a valid name.
          (is (empty?
            (filter (fn [t] (or (nil? t) (nil? (.get_name t)))) topos)))
          ; The topologies are those with valid bases.
          (is (empty?
            (filter (fn [t] 
              (or 
                (nil? t) 
                (not (number? (read-string (.get_id t))))
                (odd? (read-string (.get_id t)))
              )) topos)))
        )
      )
    )
  )
)

(deftest test-defserverfn-numbus-iface-instance
  (test-nimbus-iface-submitTopologyWithOpts-checks-authorization)
  (test-nimbus-iface-methods-check-authorization)
  (test-nimbus-iface-getTopology-methods-throw-correctly)
  (test-nimbus-iface-getClusterInfo-filters-topos-without-bases)
)

(deftest test-nimbus-data-acls
  (testing "nimbus-data uses correct ACLs"
    (let [scheme "digest"
          digest "storm:thisisapoorpassword"
          auth-conf {STORM-ZOOKEEPER-AUTH-SCHEME scheme
                     STORM-ZOOKEEPER-AUTH-PAYLOAD digest
                     NIMBUS-THRIFT-PORT 6666}
          expected-acls nimbus/NIMBUS-ZK-ACLS
          fake-inimbus (reify INimbus (getForcedScheduler [this] nil))]
      (stubbing [mk-authorization-handler nil
                 cluster/mk-storm-cluster-state nil
                 nimbus/file-cache-map nil
                 uptime-computer nil
                 new-instance nil
                 mk-timer nil
                 nimbus/mk-code-distributor nil
                 zk-leader-elector nil
                 nimbus/mk-scheduler nil]
        (nimbus/nimbus-data auth-conf fake-inimbus)
        (verify-call-times-for cluster/mk-storm-cluster-state 1)
        (verify-first-call-args-for-indices cluster/mk-storm-cluster-state [2]
                                            expected-acls)))))

(deftest test-file-bogus-download
  (with-local-cluster [cluster :daemon-conf {SUPERVISOR-ENABLE false TOPOLOGY-ACKER-EXECUTORS 0}]
    (let [nimbus (:nimbus cluster)]
      (is (thrown-cause? AuthorizationException (.beginFileDownload nimbus nil)))
      (is (thrown-cause? AuthorizationException (.beginFileDownload nimbus "")))
      (is (thrown-cause? AuthorizationException (.beginFileDownload nimbus "/bogus-path/foo")))
      )))

(deftest test-validate-topo-config-on-submit
  (with-local-cluster [cluster]
    (let [nimbus (:nimbus cluster)
          topology (thrift/mk-topology {} {})
          bad-config {"topology.isolate.machines" "2"}]
      ; Fake good authorization as part of setup.
      (mocking [nimbus/check-authorization!]
        (is (thrown-cause? InvalidTopologyException
          (submit-local-topology-with-opts nimbus "test" bad-config topology
                                           (SubmitOptions.))))))))<|MERGE_RESOLUTION|>--- conflicted
+++ resolved
@@ -20,13 +20,7 @@
   (:import [backtype.storm.testing TestWordCounter TestWordSpout TestGlobalCount
             TestAggregatesCounter TestPlannerSpout TestPlannerBolt])
   (:import [backtype.storm.scheduler INimbus])
-<<<<<<< HEAD
-  (:use [backtype.storm bootstrap testing zookeeper])
   (:import [backtype.storm.nimbus ILeaderElector NimbusInfo])
-  (:use [backtype.storm.daemon common])
-  (:import [backtype.storm.generated Credentials])
-  (:use [backtype.storm bootstrap testing MockAutoCred])
-=======
   (:import [backtype.storm.generated Credentials NotAliveException SubmitOptions
             TopologyInitialStatus AlreadyAliveException KillOptions RebalanceOptions
             InvalidTopologyException AuthorizationException])
@@ -34,9 +28,8 @@
   (:import [java.io File])
   (:import [backtype.storm.utils Time])
   (:import [org.apache.commons.io FileUtils])
-  (:use [backtype.storm testing MockAutoCred util config log timer])
+  (:use [backtype.storm testing MockAutoCred util config log timer zookeeper])
   (:use [backtype.storm.daemon common])
->>>>>>> 559f0f20
   (:require [conjure.core])
   (:require [backtype.storm
              [thrift :as thrift]
