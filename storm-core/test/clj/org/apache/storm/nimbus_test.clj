;; Licensed to the Apache Software Foundation (ASF) under one
;; or more contributor license agreements.  See the NOTICE file
;; distributed with this work for additional information
;; regarding copyright ownership.  The ASF licenses this file
;; to you under the Apache License, Version 2.0 (the
;; "License"); you may not use this file except in compliance
;; with the License.  You may obtain a copy of the License at
;;
;; http://www.apache.org/licenses/LICENSE-2.0
;;
;; Unless required by applicable law or agreed to in writing, software
;; distributed under the License is distributed on an "AS IS" BASIS,
;; WITHOUT WARRANTIES OR CONDITIONS OF ANY KIND, either express or implied.
;; See the License for the specific language governing permissions and
;; limitations under the License.
(ns org.apache.storm.nimbus-test
  (:use [clojure test])
  (:require [org.apache.storm [util :as util] [stats :as stats]])
  (:require [org.apache.storm.daemon [nimbus :as nimbus]])
  (:require [org.apache.storm [converter :as converter]])
  (:import [org.apache.storm.testing TestWordCounter TestWordSpout TestGlobalCount
            TestAggregatesCounter TestPlannerSpout TestPlannerBolt]
           [org.apache.storm.nimbus InMemoryTopologyActionNotifier])
  (:import [org.apache.storm.scheduler INimbus])
  (:import [org.apache.storm.nimbus ILeaderElector NimbusInfo])
<<<<<<< HEAD
=======
  (:import [org.apache.storm.testing.staticmocking MockedConfigUtils]
           [org.apache.storm.utils.staticmocking MockedUtils])
>>>>>>> 30635f8b
  (:import [org.apache.storm.generated Credentials NotAliveException SubmitOptions
            TopologyInitialStatus TopologyStatus AlreadyAliveException KillOptions RebalanceOptions
            InvalidTopologyException AuthorizationException
            LogConfig LogLevel LogLevelAction])
  (:import [java.util HashMap])
  (:import [java.io File])
<<<<<<< HEAD
  (:import [org.apache.storm.utils Time Utils ConfigUtils IPredicate]
           [org.apache.storm.utils.staticmocking ConfigUtilsInstaller])
=======
  (:import [org.apache.storm.utils Time Utils Utils$UptimeComputer ConfigUtils IPredicate])
>>>>>>> 30635f8b
  (:import [org.apache.commons.io FileUtils]
           [org.json.simple JSONValue])
  (:use [org.apache.storm testing MockAutoCred util config log timer zookeeper])
  (:use [org.apache.storm.daemon common])
  (:require [conjure.core])
  (:require [org.apache.storm
             [thrift :as thrift]
             [cluster :as cluster]])
  (:use [conjure core]))

(defn- from-json
       [^String str]
       (if str
         (clojurify-structure
           (JSONValue/parse str))
         nil))

(defn storm-component->task-info [cluster storm-name]
  (let [storm-id (get-storm-id (:storm-cluster-state cluster) storm-name)
        nimbus (:nimbus cluster)]
    (-> (.getUserTopology nimbus storm-id)
        (storm-task-info (from-json (.getTopologyConf nimbus storm-id)))
        (Utils/reverseMap)
        clojurify-structure)))

(defn getCredentials [cluster storm-name]
  (let [storm-id (get-storm-id (:storm-cluster-state cluster) storm-name)]
    (.credentials (:storm-cluster-state cluster) storm-id nil)))

(defn storm-component->executor-info [cluster storm-name]
  (let [storm-id (get-storm-id (:storm-cluster-state cluster) storm-name)
        nimbus (:nimbus cluster)
        storm-conf (from-json (.getTopologyConf nimbus storm-id))
        topology (.getUserTopology nimbus storm-id)
        task->component (storm-task-info topology storm-conf)
        state (:storm-cluster-state cluster)
        get-component (comp task->component first)]
    (->> (.assignment-info state storm-id nil)
         :executor->node+port
         keys
         (map (fn [e] {e (get-component e)}))
         (apply merge)
         (Utils/reverseMap)
         clojurify-structure)))

(defn storm-num-workers [state storm-name]
  (let [storm-id (get-storm-id state storm-name)
        assignment (.assignment-info state storm-id nil)]
    (count (clojurify-structure (Utils/reverseMap (:executor->node+port assignment))))
    ))

(defn topology-nodes [state storm-name]
  (let [storm-id (get-storm-id state storm-name)
        assignment (.assignment-info state storm-id nil)]
    (->> assignment
         :executor->node+port
         vals
         (map first)
         set         
         )))

(defn topology-slots [state storm-name]
  (let [storm-id (get-storm-id state storm-name)
        assignment (.assignment-info state storm-id nil)]
    (->> assignment
         :executor->node+port
         vals
         set         
         )))

;TODO: when translating this function, don't call map-val, but instead use an inline for loop.
; map-val is a temporary kluge for clojure.
(defn topology-node-distribution [state storm-name]
  (let [storm-id (get-storm-id state storm-name)
        assignment (.assignment-info state storm-id nil)]
    (->> assignment
         :executor->node+port
         vals
         set
         (group-by first)
         (map-val count)
         (map (fn [[_ amt]] {amt 1}))
         (apply merge-with +)       
         )))

(defn topology-num-nodes [state storm-name]
  (count (topology-nodes state storm-name)))

(defn executor-assignment [cluster storm-id executor-id]
  (let [state (:storm-cluster-state cluster)
        assignment (.assignment-info state storm-id nil)]
    ((:executor->node+port assignment) executor-id)
    ))

(defn executor-start-times [cluster storm-id]
  (let [state (:storm-cluster-state cluster)
        assignment (.assignment-info state storm-id nil)]
    (:executor->start-time-secs assignment)))

(defn do-executor-heartbeat [cluster storm-id executor]
  (let [state (:storm-cluster-state cluster)
        executor->node+port (:executor->node+port (.assignment-info state storm-id nil))
        [node port] (get executor->node+port executor)
        curr-beat (.get-worker-heartbeat state storm-id node port)
        stats (:executor-stats curr-beat)]
    (.worker-heartbeat! state storm-id node port
      {:storm-id storm-id :time-secs (Utils/currentTimeSecs) :uptime 10 :executor-stats (merge stats {executor (stats/render-stats! (stats/mk-bolt-stats 20))})}
      )))

(defn slot-assignments [cluster storm-id]
  (let [state (:storm-cluster-state cluster)
        assignment (.assignment-info state storm-id nil)]
        (clojurify-structure (Utils/reverseMap (:executor->node+port assignment)))))

(defn task-ids [cluster storm-id]
  (let [nimbus (:nimbus cluster)]
    (-> (.getUserTopology nimbus storm-id)
        (storm-task-info (from-json (.getTopologyConf nimbus storm-id)))
        keys)))

(defn topology-executors [cluster storm-id]
  (let [state (:storm-cluster-state cluster)
        assignment (.assignment-info state storm-id nil)
        ret-keys (keys (:executor->node+port assignment))
        _ (log-message "ret-keys: " (pr-str ret-keys)) ]
    ret-keys
    ))

(defn check-distribution [items distribution]
  (let [counts (map count items)]
    (is (ms= counts distribution))))

(defn disjoint? [& sets]
  (let [combined (apply concat sets)]
    (= (count combined) (count (set combined)))
    ))

(defnk check-consistency [cluster storm-name :assigned? true]
  (let [state (:storm-cluster-state cluster)
        storm-id (get-storm-id state storm-name)
        task-ids (task-ids cluster storm-id)
        assignment (.assignment-info state storm-id nil)
        executor->node+port (:executor->node+port assignment)
        task->node+port (to-task->node+port executor->node+port)
        assigned-task-ids (mapcat executor-id->tasks (keys executor->node+port))
        all-nodes (set (map first (vals executor->node+port)))]
    (when assigned?
      (is (= (sort task-ids) (sort assigned-task-ids)))
      (doseq [t task-ids]
        (is (not-nil? (task->node+port t)))))
    (doseq [[e s] executor->node+port]
      (is (not-nil? s)))
    
    ;;(map str (-> (Thread/currentThread) .getStackTrace))
    (is (= all-nodes (set (keys (:node->host assignment)))))
    (doseq [[e s] executor->node+port]
      (is (not-nil? ((:executor->start-time-secs assignment) e))))
    ))

 	

(deftest test-bogusId
  (with-local-cluster [cluster :supervisors 4 :ports-per-supervisor 3
                       :daemon-conf {SUPERVISOR-ENABLE false TOPOLOGY-ACKER-EXECUTORS 0 TOPOLOGY-EVENTLOGGER-EXECUTORS 0}]
    (let [state (:storm-cluster-state cluster)
          nimbus (:nimbus cluster)]
       (is (thrown? NotAliveException (.getTopologyConf nimbus "bogus-id")))
       (is (thrown? NotAliveException (.getTopology nimbus "bogus-id")))
       (is (thrown? NotAliveException (.getUserTopology nimbus "bogus-id")))
       (is (thrown? NotAliveException (.getTopologyInfo nimbus "bogus-id")))
       (is (thrown? NotAliveException (.uploadNewCredentials nimbus "bogus-id" (Credentials.))))
      )))

(deftest test-assignment
  (with-simulated-time-local-cluster [cluster :supervisors 4 :ports-per-supervisor 3
                       :daemon-conf {SUPERVISOR-ENABLE false TOPOLOGY-ACKER-EXECUTORS 0 TOPOLOGY-EVENTLOGGER-EXECUTORS 0}]
    (let [state (:storm-cluster-state cluster)
          nimbus (:nimbus cluster)
          topology (thrift/mk-topology
                    {"1" (thrift/mk-spout-spec (TestPlannerSpout. false) :parallelism-hint 3)}
                    {"2" (thrift/mk-bolt-spec {"1" :none} (TestPlannerBolt.) :parallelism-hint 4)
                     "3" (thrift/mk-bolt-spec {"2" :none} (TestPlannerBolt.))})
          topology2 (thrift/mk-topology
                     {"1" (thrift/mk-spout-spec (TestPlannerSpout. true) :parallelism-hint 12)}
                     {"2" (thrift/mk-bolt-spec {"1" :none} (TestPlannerBolt.) :parallelism-hint 6)
                      "3" (thrift/mk-bolt-spec {"1" :global} (TestPlannerBolt.) :parallelism-hint 8)
                      "4" (thrift/mk-bolt-spec {"1" :global "2" :none} (TestPlannerBolt.) :parallelism-hint 4)}
                     )
          _ (submit-local-topology nimbus "mystorm" {TOPOLOGY-WORKERS 4} topology)
          _ (advance-cluster-time cluster 11)
          task-info (storm-component->task-info cluster "mystorm")]
      (check-consistency cluster "mystorm")
      ;; 3 should be assigned once (if it were optimized, we'd have
      ;; different topology)
      (is (= 1 (count (.assignments state nil))))
      (is (= 1 (count (task-info "1"))))
      (is (= 4 (count (task-info "2"))))
      (is (= 1 (count (task-info "3"))))
      (is (= 4 (storm-num-workers state "mystorm")))
      (submit-local-topology nimbus "storm2" {TOPOLOGY-WORKERS 20} topology2)
      (advance-cluster-time cluster 11)
      (check-consistency cluster "storm2")
      (is (= 2 (count (.assignments state nil))))
      (let [task-info (storm-component->task-info cluster "storm2")]
        (is (= 12 (count (task-info "1"))))
        (is (= 6 (count (task-info "2"))))
        (is (= 8 (count (task-info "3"))))
        (is (= 4 (count (task-info "4"))))
        (is (= 8 (storm-num-workers state "storm2")))
        )
      )))

(defn isolation-nimbus []
  (let [standalone (nimbus/standalone-nimbus)]
    (reify INimbus
      (prepare [this conf local-dir]
        (.prepare standalone conf local-dir)
        )
      (allSlotsAvailableForScheduling [this supervisors topologies topologies-missing-assignments]
        (.allSlotsAvailableForScheduling standalone supervisors topologies topologies-missing-assignments))
      (assignSlots [this topology slots]
        (.assignSlots standalone topology slots)
        )
      (getForcedScheduler [this]
        (.getForcedScheduler standalone))
      (getHostName [this supervisors node-id]
        node-id
      ))))


(deftest test-auto-credentials
  (with-simulated-time-local-cluster [cluster :supervisors 6
                                      :ports-per-supervisor 3
                                      :daemon-conf {SUPERVISOR-ENABLE false
                                                    TOPOLOGY-ACKER-EXECUTORS 0
                                                    TOPOLOGY-EVENTLOGGER-EXECUTORS 0
                                                    NIMBUS-CREDENTIAL-RENEW-FREQ-SECS 10
                                                    NIMBUS-CREDENTIAL-RENEWERS (list "org.apache.storm.MockAutoCred")
                                                    NIMBUS-AUTO-CRED-PLUGINS (list "org.apache.storm.MockAutoCred")
                                                    }]
    (let [state (:storm-cluster-state cluster)
          nimbus (:nimbus cluster)
          topology-name "test-auto-cred-storm"
          submitOptions (SubmitOptions. TopologyInitialStatus/INACTIVE)
          - (.set_creds submitOptions (Credentials. (HashMap.)))
          topology (thrift/mk-topology
                     {"1" (thrift/mk-spout-spec (TestPlannerSpout. false) :parallelism-hint 3)}
                     {"2" (thrift/mk-bolt-spec {"1" :none} (TestPlannerBolt.) :parallelism-hint 4)
                      "3" (thrift/mk-bolt-spec {"2" :none} (TestPlannerBolt.))})
          _ (submit-local-topology-with-opts nimbus topology-name {TOPOLOGY-WORKERS 4
                                                               TOPOLOGY-AUTO-CREDENTIALS (list "org.apache.storm.MockAutoCred")
                                                               } topology submitOptions)
          credentials (getCredentials cluster topology-name)]
      ; check that the credentials have nimbus auto generated cred
      (is (= (.get credentials nimbus-cred-key) nimbus-cred-val))
      ;advance cluster time so the renewers can execute
      (advance-cluster-time cluster 20)
      ;check that renewed credentials replace the original credential.
      (is (= (.get (getCredentials cluster topology-name) nimbus-cred-key) nimbus-cred-renew-val))
      (is (= (.get (getCredentials cluster topology-name) gateway-cred-key) gateway-cred-renew-val)))))

(defmacro letlocals
  [& body]
  (let [[tobind lexpr] (split-at (dec (count body)) body)
        binded (vec (mapcat (fn [e]
                              (if (and (list? e) (= 'bind (first e)))
                                [(second e) (last e)]
                                ['_ e]
                                ))
                            tobind))]
    `(let ~binded
       ~(first lexpr))))

(deftest test-isolated-assignment
  (with-simulated-time-local-cluster [cluster :supervisors 6
                               :ports-per-supervisor 3
                               :inimbus (isolation-nimbus)
                               :daemon-conf {SUPERVISOR-ENABLE false
                                             TOPOLOGY-ACKER-EXECUTORS 0
                                             TOPOLOGY-EVENTLOGGER-EXECUTORS 0
                                             STORM-SCHEDULER "org.apache.storm.scheduler.IsolationScheduler"
                                             ISOLATION-SCHEDULER-MACHINES {"tester1" 3 "tester2" 2}
                                             NIMBUS-MONITOR-FREQ-SECS 10
                                             }]
    (letlocals
      (bind state (:storm-cluster-state cluster))
      (bind nimbus (:nimbus cluster))
      (bind topology (thrift/mk-topology
                      {"1" (thrift/mk-spout-spec (TestPlannerSpout. false) :parallelism-hint 3)}
                      {"2" (thrift/mk-bolt-spec {"1" :none} (TestPlannerBolt.) :parallelism-hint 5)
                       "3" (thrift/mk-bolt-spec {"2" :none} (TestPlannerBolt.))}))

      (submit-local-topology nimbus "noniso" {TOPOLOGY-WORKERS 4} topology)
      (advance-cluster-time cluster 11)
      (is (= 4 (topology-num-nodes state "noniso")))
      (is (= 4 (storm-num-workers state "noniso")))

      (submit-local-topology nimbus "tester1" {TOPOLOGY-WORKERS 6} topology)
      (submit-local-topology nimbus "tester2" {TOPOLOGY-WORKERS 6} topology)
      (advance-cluster-time cluster 11)

      (bind task-info-tester1 (storm-component->task-info cluster "tester1"))
      (bind task-info-tester2 (storm-component->task-info cluster "tester2"))


      (is (= 1 (topology-num-nodes state "noniso")))
      (is (= 3 (storm-num-workers state "noniso")))

      (is (= {2 3} (topology-node-distribution state "tester1")))
      (is (= {3 2} (topology-node-distribution state "tester2")))

      (is (apply disjoint? (map (partial topology-nodes state) ["noniso" "tester1" "tester2"])))

      (check-consistency cluster "tester1")
      (check-consistency cluster "tester2")
      (check-consistency cluster "noniso")

      ;;check that nothing gets reassigned
      (bind tester1-slots (topology-slots state "tester1"))
      (bind tester2-slots (topology-slots state "tester2"))
      (bind noniso-slots (topology-slots state "noniso"))
      (advance-cluster-time cluster 20)
      (is (= tester1-slots (topology-slots state "tester1")))
      (is (= tester2-slots (topology-slots state "tester2")))
      (is (= noniso-slots (topology-slots state "noniso")))

      )))

(deftest test-zero-executor-or-tasks
  (with-simulated-time-local-cluster [cluster :daemon-conf {SUPERVISOR-ENABLE false TOPOLOGY-ACKER-EXECUTORS 0 TOPOLOGY-EVENTLOGGER-EXECUTORS 0}]
    (let [state (:storm-cluster-state cluster)
          nimbus (:nimbus cluster)
          topology (thrift/mk-topology
                    {"1" (thrift/mk-spout-spec (TestPlannerSpout. false) :parallelism-hint 3 :conf {TOPOLOGY-TASKS 0})}
                    {"2" (thrift/mk-bolt-spec {"1" :none} (TestPlannerBolt.) :parallelism-hint 1 :conf {TOPOLOGY-TASKS 2})
                     "3" (thrift/mk-bolt-spec {"2" :none} (TestPlannerBolt.) :conf {TOPOLOGY-TASKS 5})})
          _ (submit-local-topology nimbus "mystorm" {TOPOLOGY-WORKERS 4} topology)
          _ (advance-cluster-time cluster 11)
          task-info (storm-component->task-info cluster "mystorm")]
      (check-consistency cluster "mystorm")
      (is (= 0 (count (task-info "1"))))
      (is (= 2 (count (task-info "2"))))
      (is (= 5 (count (task-info "3"))))
      (is (= 2 (storm-num-workers state "mystorm"))) ;; because only 2 executors
      )))

;TODO: when translating this function, you should replace the map-val with a proper for loop HERE
(deftest test-executor-assignments
  (with-simulated-time-local-cluster[cluster :daemon-conf {SUPERVISOR-ENABLE false TOPOLOGY-ACKER-EXECUTORS 0 TOPOLOGY-EVENTLOGGER-EXECUTORS 0}]
    (let [nimbus (:nimbus cluster)
          topology (thrift/mk-topology
                    {"1" (thrift/mk-spout-spec (TestPlannerSpout. true) :parallelism-hint 3 :conf {TOPOLOGY-TASKS 5})}
                    {"2" (thrift/mk-bolt-spec {"1" :none} (TestPlannerBolt.) :parallelism-hint 8 :conf {TOPOLOGY-TASKS 2})
                     "3" (thrift/mk-bolt-spec {"2" :none} (TestPlannerBolt.) :parallelism-hint 3)})
          _ (submit-local-topology nimbus "mystorm" {TOPOLOGY-WORKERS 4} topology)
          _ (advance-cluster-time cluster 11)
          task-info (storm-component->task-info cluster "mystorm")
          executor-info (->> (storm-component->executor-info cluster "mystorm")
                             (map-val #(map executor-id->tasks %)))]
      (check-consistency cluster "mystorm")
      (is (= 5 (count (task-info "1"))))
      (check-distribution (executor-info "1") [2 2 1])

      (is (= 2 (count (task-info "2"))))
      (check-distribution (executor-info "2") [1 1])

      (is (= 3 (count (task-info "3"))))
      (check-distribution (executor-info "3") [1 1 1])
      )))

(deftest test-over-parallelism-assignment
  (with-simulated-time-local-cluster [cluster :supervisors 2 :ports-per-supervisor 5
                       :daemon-conf {SUPERVISOR-ENABLE false TOPOLOGY-ACKER-EXECUTORS 0 TOPOLOGY-EVENTLOGGER-EXECUTORS 0}]
    (let [state (:storm-cluster-state cluster)
          nimbus (:nimbus cluster)
          topology (thrift/mk-topology
                     {"1" (thrift/mk-spout-spec (TestPlannerSpout. true) :parallelism-hint 21)}
                     {"2" (thrift/mk-bolt-spec {"1" :none} (TestPlannerBolt.) :parallelism-hint 9)
                      "3" (thrift/mk-bolt-spec {"1" :none} (TestPlannerBolt.) :parallelism-hint 2)
                      "4" (thrift/mk-bolt-spec {"1" :none} (TestPlannerBolt.) :parallelism-hint 10)}
                     )
          _ (submit-local-topology nimbus "test" {TOPOLOGY-WORKERS 7} topology)
          _ (advance-cluster-time cluster 11)
          task-info (storm-component->task-info cluster "test")]
      (check-consistency cluster "test")
      (is (= 21 (count (task-info "1"))))
      (is (= 9 (count (task-info "2"))))
      (is (= 2 (count (task-info "3"))))
      (is (= 10 (count (task-info "4"))))
      (is (= 7 (storm-num-workers state "test")))
    )))

(deftest test-topo-history
  (with-simulated-time-local-cluster [cluster :supervisors 2 :ports-per-supervisor 5
                                      :daemon-conf {SUPERVISOR-ENABLE false
                                                    NIMBUS-ADMINS ["admin-user"]
                                                    NIMBUS-TASK-TIMEOUT-SECS 30
                                                    NIMBUS-MONITOR-FREQ-SECS 10
                                                    TOPOLOGY-ACKER-EXECUTORS 0}]

    (stubbing [nimbus/user-groups ["alice-group"]]
      (letlocals
        (bind conf (:daemon-conf cluster))
        (bind topology (thrift/mk-topology
                         {"1" (thrift/mk-spout-spec (TestPlannerSpout. true) :parallelism-hint 4)}
                         {}
                         ))
        (bind state (:storm-cluster-state cluster))
        (submit-local-topology (:nimbus cluster) "test" {TOPOLOGY-MESSAGE-TIMEOUT-SECS 20, LOGS-USERS ["alice", (System/getProperty "user.name")]} topology)
        (bind storm-id (get-storm-id state "test"))
        (advance-cluster-time cluster 5)
        (is (not-nil? (.storm-base state storm-id nil)))
        (is (not-nil? (.assignment-info state storm-id nil)))
        (.killTopology (:nimbus cluster) "test")
        ;; check that storm is deactivated but alive
        (is (= :killed (-> (.storm-base state storm-id nil) :status :type)))
        (is (not-nil? (.assignment-info state storm-id nil)))
        (advance-cluster-time cluster 35)
        ;; kill topology read on group
        (submit-local-topology (:nimbus cluster) "killgrouptest" {TOPOLOGY-MESSAGE-TIMEOUT-SECS 20, LOGS-GROUPS ["alice-group"]} topology)
        (bind storm-id-killgroup (get-storm-id state "killgrouptest"))
        (advance-cluster-time cluster 5)
        (is (not-nil? (.storm-base state storm-id-killgroup nil)))
        (is (not-nil? (.assignment-info state storm-id-killgroup nil)))
        (.killTopology (:nimbus cluster) "killgrouptest")
        ;; check that storm is deactivated but alive
        (is (= :killed (-> (.storm-base state storm-id-killgroup nil) :status :type)))
        (is (not-nil? (.assignment-info state storm-id-killgroup nil)))
        (advance-cluster-time cluster 35)
        ;; kill topology can't read
        (submit-local-topology (:nimbus cluster) "killnoreadtest" {TOPOLOGY-MESSAGE-TIMEOUT-SECS 20} topology)
        (bind storm-id-killnoread (get-storm-id state "killnoreadtest"))
        (advance-cluster-time cluster 5)
        (is (not-nil? (.storm-base state storm-id-killnoread nil)))
        (is (not-nil? (.assignment-info state storm-id-killnoread nil)))
        (.killTopology (:nimbus cluster) "killnoreadtest")
        ;; check that storm is deactivated but alive
        (is (= :killed (-> (.storm-base state storm-id-killnoread nil) :status :type)))
        (is (not-nil? (.assignment-info state storm-id-killnoread nil)))
        (advance-cluster-time cluster 35)

        ;; active topology can read
        (submit-local-topology (:nimbus cluster) "2test" {TOPOLOGY-MESSAGE-TIMEOUT-SECS 10, LOGS-USERS ["alice", (System/getProperty "user.name")]} topology)
        (advance-cluster-time cluster 11)
        (bind storm-id2 (get-storm-id state "2test"))
        (is (not-nil? (.storm-base state storm-id2 nil)))
        (is (not-nil? (.assignment-info state storm-id2 nil)))
        ;; active topology can not read
        (submit-local-topology (:nimbus cluster) "testnoread" {TOPOLOGY-MESSAGE-TIMEOUT-SECS 10, LOGS-USERS ["alice"]} topology)
        (advance-cluster-time cluster 11)
        (bind storm-id3 (get-storm-id state "testnoread"))
        (is (not-nil? (.storm-base state storm-id3 nil)))
        (is (not-nil? (.assignment-info state storm-id3 nil)))
        ;; active topology can read based on group
        (submit-local-topology (:nimbus cluster) "testreadgroup" {TOPOLOGY-MESSAGE-TIMEOUT-SECS 10, LOGS-GROUPS ["alice-group"]} topology)
        (advance-cluster-time cluster 11)
        (bind storm-id4 (get-storm-id state "testreadgroup"))
        (is (not-nil? (.storm-base state storm-id4 nil)))
        (is (not-nil? (.assignment-info state storm-id4 nil)))
        ;; at this point have 1 running, 1 killed topo
        (let [hist-topo-ids (vec (sort (.get_topo_ids (.getTopologyHistory (:nimbus cluster) (System/getProperty "user.name")))))]
          (log-message "Checking user " (System/getProperty "user.name") " " hist-topo-ids)
          (is (= 4 (count hist-topo-ids)))
          (is (= storm-id2 (get hist-topo-ids 0)))
          (is (= storm-id-killgroup (get hist-topo-ids 1)))
          (is (= storm-id (get hist-topo-ids 2)))
          (is (= storm-id4 (get hist-topo-ids 3))))
        (let [hist-topo-ids (vec (sort (.get_topo_ids (.getTopologyHistory (:nimbus cluster) "alice"))))]
          (log-message "Checking user alice " hist-topo-ids)
          (is (= 5 (count hist-topo-ids)))
          (is (= storm-id2 (get hist-topo-ids 0)))
          (is (= storm-id-killgroup (get hist-topo-ids 1)))
          (is (= storm-id (get hist-topo-ids 2)))
          (is (= storm-id3 (get hist-topo-ids 3)))
          (is (= storm-id4 (get hist-topo-ids 4))))
        (let [hist-topo-ids (vec (sort (.get_topo_ids (.getTopologyHistory (:nimbus cluster) "admin-user"))))]
          (log-message "Checking user admin-user " hist-topo-ids)
          (is (= 6 (count hist-topo-ids)))
          (is (= storm-id2 (get hist-topo-ids 0)))
          (is (= storm-id-killgroup (get hist-topo-ids 1)))
          (is (= storm-id-killnoread (get hist-topo-ids 2)))
          (is (= storm-id (get hist-topo-ids 3)))
          (is (= storm-id3 (get hist-topo-ids 4)))
          (is (= storm-id4 (get hist-topo-ids 5))))
        (let [hist-topo-ids (vec (sort (.get_topo_ids (.getTopologyHistory (:nimbus cluster) "group-only-user"))))]
          (log-message "Checking user group-only-user " hist-topo-ids)
          (is (= 2 (count hist-topo-ids)))
          (is (= storm-id-killgroup (get hist-topo-ids 0)))
          (is (= storm-id4 (get hist-topo-ids 1))))))))

(deftest test-kill-storm
  (with-simulated-time-local-cluster [cluster :supervisors 2 :ports-per-supervisor 5
    :daemon-conf {SUPERVISOR-ENABLE false
                  NIMBUS-TASK-TIMEOUT-SECS 30
                  NIMBUS-MONITOR-FREQ-SECS 10
                  TOPOLOGY-ACKER-EXECUTORS 0
                  TOPOLOGY-EVENTLOGGER-EXECUTORS 0}]
    (letlocals
      (bind conf (:daemon-conf cluster))
      (bind topology (thrift/mk-topology
                       {"1" (thrift/mk-spout-spec (TestPlannerSpout. true) :parallelism-hint 14)}
                       {}
                       ))
      (bind state (:storm-cluster-state cluster))
      (submit-local-topology (:nimbus cluster) "test" {TOPOLOGY-MESSAGE-TIMEOUT-SECS 20} topology)
      (bind storm-id (get-storm-id state "test"))
      (advance-cluster-time cluster 15)
      (is (not-nil? (.storm-base state storm-id nil)))
      (is (not-nil? (.assignment-info state storm-id nil)))
      (.killTopology (:nimbus cluster) "test")
      ;; check that storm is deactivated but alive
      (is (= :killed (-> (.storm-base state storm-id nil) :status :type)))
      (is (not-nil? (.assignment-info state storm-id nil)))
      (advance-cluster-time cluster 18)
      ;; check that storm is deactivated but alive
      (is (= 1 (count (.heartbeat-storms state))))
      (advance-cluster-time cluster 3)
      (is (nil? (.storm-base state storm-id nil)))
      (is (nil? (.assignment-info state storm-id nil)))

      ;; cleanup happens on monitoring thread
      (advance-cluster-time cluster 11)
      (is (empty? (.heartbeat-storms state)))
      ;; TODO: check that code on nimbus was cleaned up locally...

      (is (thrown? NotAliveException (.killTopology (:nimbus cluster) "lalala")))
      (submit-local-topology (:nimbus cluster) "2test" {TOPOLOGY-MESSAGE-TIMEOUT-SECS 10} topology)
      (advance-cluster-time cluster 11)
      (is (thrown? AlreadyAliveException (submit-local-topology (:nimbus cluster) "2test" {} topology)))
      (advance-cluster-time cluster 11)
      (bind storm-id (get-storm-id state "2test"))
      (is (not-nil? (.storm-base state storm-id nil)))
      (.killTopology (:nimbus cluster) "2test")
      (is (thrown? AlreadyAliveException (submit-local-topology (:nimbus cluster) "2test" {} topology)))
      (advance-cluster-time cluster 11)
      (is (= 1 (count (.heartbeat-storms state))))

      (advance-cluster-time cluster 6)
      (is (nil? (.storm-base state storm-id nil)))
      (is (nil? (.assignment-info state storm-id nil)))
      (advance-cluster-time cluster 11)
      (is (= 0 (count (.heartbeat-storms state))))

      (submit-local-topology (:nimbus cluster) "test3" {TOPOLOGY-MESSAGE-TIMEOUT-SECS 5} topology)
      (bind storm-id3 (get-storm-id state "test3"))
      (advance-cluster-time cluster 11)
      (.remove-storm! state storm-id3)
      (is (nil? (.storm-base state storm-id3 nil)))
      (is (nil? (.assignment-info state storm-id3 nil)))

      (advance-cluster-time cluster 11)
      (is (= 0 (count (.heartbeat-storms state))))

      ;; this guarantees that monitor thread won't trigger for 10 more seconds
      (advance-time-secs! 11)
      (wait-until-cluster-waiting cluster)

      (submit-local-topology (:nimbus cluster) "test3" {TOPOLOGY-MESSAGE-TIMEOUT-SECS 5} topology)
      (bind storm-id3 (get-storm-id state "test3"))

      (advance-cluster-time cluster 11)
      (bind executor-id (first (topology-executors cluster storm-id3)))

      (do-executor-heartbeat cluster storm-id3 executor-id)

      (.killTopology (:nimbus cluster) "test3")
      (advance-cluster-time cluster 6)
      (is (= 1 (count (.heartbeat-storms state))))
      (advance-cluster-time cluster 5)
      (is (= 0 (count (.heartbeat-storms state))))

      ;; test kill with opts
      (submit-local-topology (:nimbus cluster) "test4" {TOPOLOGY-MESSAGE-TIMEOUT-SECS 100} topology)
      (advance-cluster-time cluster 11)
      (.killTopologyWithOpts (:nimbus cluster) "test4" (doto (KillOptions.) (.set_wait_secs 10)))
      (bind storm-id4 (get-storm-id state "test4"))
      (advance-cluster-time cluster 9)
      (is (not-nil? (.assignment-info state storm-id4 nil)))
      (advance-cluster-time cluster 2)
      (is (nil? (.assignment-info state storm-id4 nil)))
      )))

(deftest test-reassignment
  (with-simulated-time-local-cluster [cluster :supervisors 2 :ports-per-supervisor 5
    :daemon-conf {SUPERVISOR-ENABLE false
                  NIMBUS-TASK-LAUNCH-SECS 60
                  NIMBUS-TASK-TIMEOUT-SECS 20
                  NIMBUS-MONITOR-FREQ-SECS 10
                  NIMBUS-SUPERVISOR-TIMEOUT-SECS 100
                  TOPOLOGY-ACKER-EXECUTORS 0
                  TOPOLOGY-EVENTLOGGER-EXECUTORS 0}]
    (letlocals
      (bind conf (:daemon-conf cluster))
      (bind topology (thrift/mk-topology
                       {"1" (thrift/mk-spout-spec (TestPlannerSpout. true) :parallelism-hint 2)}
                       {}
                       ))
      (bind state (:storm-cluster-state cluster))
      (submit-local-topology (:nimbus cluster) "test" {TOPOLOGY-WORKERS 2} topology)
      (advance-cluster-time cluster 11)
      (check-consistency cluster "test")
      (bind storm-id (get-storm-id state "test"))
      (bind [executor-id1 executor-id2]  (topology-executors cluster storm-id))
      (bind ass1 (executor-assignment cluster storm-id executor-id1))
      (bind ass2 (executor-assignment cluster storm-id executor-id2))
      (bind _ (log-message "ass1, t0: " (pr-str ass1)))
      (bind _ (log-message "ass2, t0: " (pr-str ass2)))

      (advance-cluster-time cluster 30)
      (bind _ (log-message "ass1, t30, pre beat: " (pr-str ass1)))
      (bind _ (log-message "ass2, t30, pre beat: " (pr-str ass2)))
      (do-executor-heartbeat cluster storm-id executor-id1)
      (do-executor-heartbeat cluster storm-id executor-id2)
      (bind _ (log-message "ass1, t30, post beat: " (pr-str ass1)))
      (bind _ (log-message "ass2, t30, post beat: " (pr-str ass2)))

      (advance-cluster-time cluster 13)
      (bind _ (log-message "ass1, t43, pre beat: " (pr-str ass1)))
      (bind _ (log-message "ass2, t43, pre beat: " (pr-str ass2)))
      (is (= ass1 (executor-assignment cluster storm-id executor-id1)))
      (is (= ass2 (executor-assignment cluster storm-id executor-id2)))
      (do-executor-heartbeat cluster storm-id executor-id1)
      (bind _ (log-message "ass1, t43, post beat: " (pr-str ass1)))
      (bind _ (log-message "ass2, t43, post beat: " (pr-str ass2)))

      (advance-cluster-time cluster 11)
      (bind _ (log-message "ass1, t54, pre beat: " (pr-str ass1)))
      (bind _ (log-message "ass2, t54, pre beat: " (pr-str ass2)))
      (do-executor-heartbeat cluster storm-id executor-id1)
      (bind _ (log-message "ass1, t54, post beat: " (pr-str ass1)))
      (bind _ (log-message "ass2, t54, post beat: " (pr-str ass2)))
      (is (= ass1 (executor-assignment cluster storm-id executor-id1)))
      (check-consistency cluster "test")

      ; have to wait an extra 10 seconds because nimbus may not
      ; resynchronize its heartbeat time till monitor-time secs after
      (advance-cluster-time cluster 11)
      (bind _ (log-message "ass1, t65, pre beat: " (pr-str ass1)))
      (bind _ (log-message "ass2, t65, pre beat: " (pr-str ass2)))
      (do-executor-heartbeat cluster storm-id executor-id1)
      (bind _ (log-message "ass1, t65, post beat: " (pr-str ass1)))
      (bind _ (log-message "ass2, t65, post beat: " (pr-str ass2)))
      (is (= ass1 (executor-assignment cluster storm-id executor-id1)))
      (check-consistency cluster "test")

      (advance-cluster-time cluster 11)
      (bind _ (log-message "ass1, t76, pre beat: " (pr-str ass1)))
      (bind _ (log-message "ass2, t76, pre beat: " (pr-str ass2)))
      (is (= ass1 (executor-assignment cluster storm-id executor-id1)))
      (is (not= ass2 (executor-assignment cluster storm-id executor-id2)))
      (bind ass2 (executor-assignment cluster storm-id executor-id2))
      (bind _ (log-message "ass1, t76, post beat: " (pr-str ass1)))
      (bind _ (log-message "ass2, t76, post beat: " (pr-str ass2)))
      (check-consistency cluster "test")

      (advance-cluster-time cluster 31)
      (is (not= ass1 (executor-assignment cluster storm-id executor-id1)))
      (is (= ass2 (executor-assignment cluster storm-id executor-id2)))  ; tests launch timeout
      (check-consistency cluster "test")


      (bind ass1 (executor-assignment cluster storm-id executor-id1))
      (bind active-supervisor (first ass2))
      (kill-supervisor cluster active-supervisor)

      (doseq [i (range 12)]
        (do-executor-heartbeat cluster storm-id executor-id1)
        (do-executor-heartbeat cluster storm-id executor-id2)
        (advance-cluster-time cluster 10)
        )
      ;; tests that it doesn't reassign executors if they're heartbeating even if supervisor times out
      (is (= ass1 (executor-assignment cluster storm-id executor-id1)))
      (is (= ass2 (executor-assignment cluster storm-id executor-id2)))
      (check-consistency cluster "test")

      (advance-cluster-time cluster 30)

      (bind ass1 (executor-assignment cluster storm-id executor-id1))
      (bind ass2 (executor-assignment cluster storm-id executor-id2))
      (is (not-nil? ass1))
      (is (not-nil? ass2))
      (is (not= active-supervisor (first (executor-assignment cluster storm-id executor-id2))))
      (is (not= active-supervisor (first (executor-assignment cluster storm-id executor-id1))))
      (check-consistency cluster "test")

      (doseq [supervisor-id (.supervisors state nil)]
        (kill-supervisor cluster supervisor-id))

      (advance-cluster-time cluster 90)
      (bind ass1 (executor-assignment cluster storm-id executor-id1))
      (bind ass2 (executor-assignment cluster storm-id executor-id2))
      (is (nil? ass1))
      (is (nil? ass2))
      (check-consistency cluster "test" :assigned? false)

      (add-supervisor cluster)
      (advance-cluster-time cluster 11)
      (check-consistency cluster "test")
      )))


(deftest test-reassignment-to-constrained-cluster
  (with-simulated-time-local-cluster [cluster :supervisors 0
    :daemon-conf {SUPERVISOR-ENABLE false
                  NIMBUS-TASK-LAUNCH-SECS 60
                  NIMBUS-TASK-TIMEOUT-SECS 20
                  NIMBUS-MONITOR-FREQ-SECS 10
                  NIMBUS-SUPERVISOR-TIMEOUT-SECS 100
                  TOPOLOGY-ACKER-EXECUTORS 0
                  TOPOLOGY-EVENTLOGGER-EXECUTORS 0}]
    (letlocals
      (add-supervisor cluster :ports 1 :id "a")
      (add-supervisor cluster :ports 1 :id "b")
      (bind conf (:daemon-conf cluster))
      (bind topology (thrift/mk-topology
                       {"1" (thrift/mk-spout-spec (TestPlannerSpout. true) :parallelism-hint 2)}
                       {}
                       ))
      (bind state (:storm-cluster-state cluster))
      (submit-local-topology (:nimbus cluster) "test" {TOPOLOGY-WORKERS 2} topology)
      (advance-cluster-time cluster 11)
      (check-consistency cluster "test")
      (bind storm-id (get-storm-id state "test"))
      (bind [executor-id1 executor-id2]  (topology-executors cluster storm-id))
      (bind ass1 (executor-assignment cluster storm-id executor-id1))
      (bind ass2 (executor-assignment cluster storm-id executor-id2))

      (advance-cluster-time cluster 30)
      (do-executor-heartbeat cluster storm-id executor-id1)
      (do-executor-heartbeat cluster storm-id executor-id2)

      (advance-cluster-time cluster 13)
      (is (= ass1 (executor-assignment cluster storm-id executor-id1)))
      (is (= ass2 (executor-assignment cluster storm-id executor-id2)))
      (kill-supervisor cluster "b")
      (do-executor-heartbeat cluster storm-id executor-id1)

      (advance-cluster-time cluster 11)
      (do-executor-heartbeat cluster storm-id executor-id1)

      (advance-cluster-time cluster 11)
      (do-executor-heartbeat cluster storm-id executor-id1)

      (advance-cluster-time cluster 11)
      (do-executor-heartbeat cluster storm-id executor-id1)

      (advance-cluster-time cluster 11)
      (do-executor-heartbeat cluster storm-id executor-id1)

      (check-consistency cluster "test")
      (is (= 1 (storm-num-workers state "test")))
      )))

(defn check-executor-distribution [slot-executors distribution]
  (check-distribution (vals slot-executors) distribution))

(defn check-num-nodes [slot-executors num-nodes]
  (let [nodes (->> slot-executors keys (map first) set)]
    (is (= num-nodes (count nodes)))
    ))

(deftest test-reassign-squeezed-topology
  (with-simulated-time-local-cluster [cluster :supervisors 1 :ports-per-supervisor 1
    :daemon-conf {SUPERVISOR-ENABLE false
                  NIMBUS-TASK-LAUNCH-SECS 60
                  NIMBUS-TASK-TIMEOUT-SECS 20
                  NIMBUS-MONITOR-FREQ-SECS 10
                  TOPOLOGY-ACKER-EXECUTORS 0
                  TOPOLOGY-EVENTLOGGER-EXECUTORS 0}]
    (letlocals
      (bind topology (thrift/mk-topology
                        {"1" (thrift/mk-spout-spec (TestPlannerSpout. true) :parallelism-hint 9)}
                        {}))
      (bind state (:storm-cluster-state cluster))
      (submit-local-topology (:nimbus cluster) "test" {TOPOLOGY-WORKERS 4} topology)  ; distribution should be 2, 2, 2, 3 ideally
      (advance-cluster-time cluster 11)
      (bind storm-id (get-storm-id state "test"))
      (bind slot-executors (slot-assignments cluster storm-id))
      (check-executor-distribution slot-executors [9])
      (check-consistency cluster "test")

      (add-supervisor cluster :ports 2)
      (advance-cluster-time cluster 11)
      (bind slot-executors (slot-assignments cluster storm-id))
      (bind executor->start (executor-start-times cluster storm-id))
      (check-executor-distribution slot-executors [3 3 3])
      (check-consistency cluster "test")

      (add-supervisor cluster :ports 8)
      ;; this actually works for any time > 0, since zookeeper fires an event causing immediate reassignment
      ;; doesn't work for time = 0 because it's not waiting for cluster yet, so test might happen before reassignment finishes
      (advance-cluster-time cluster 11)
      (bind slot-executors2 (slot-assignments cluster storm-id))
      (bind executor->start2 (executor-start-times cluster storm-id))
      (check-executor-distribution slot-executors2 [2 2 2 3])
      (check-consistency cluster "test")

      (bind common (first (find-first (fn [[k v]] (= 3 (count v))) slot-executors2)))
      (is (not-nil? common))
      (is (= (slot-executors2 common) (slot-executors common)))

      ;; check that start times are changed for everything but the common one
      (bind same-executors (slot-executors2 common))
      (bind changed-executors (apply concat (vals (dissoc slot-executors2 common))))
      (doseq [t same-executors]
        (is (= (executor->start t) (executor->start2 t))))
      (doseq [t changed-executors]
        (is (not= (executor->start t) (executor->start2 t))))
      )))

(deftest test-rebalance
  (with-simulated-time-local-cluster [cluster :supervisors 1 :ports-per-supervisor 3
    :daemon-conf {SUPERVISOR-ENABLE false
                  NIMBUS-MONITOR-FREQ-SECS 10
                  TOPOLOGY-MESSAGE-TIMEOUT-SECS 30
                  TOPOLOGY-ACKER-EXECUTORS 0
                  TOPOLOGY-EVENTLOGGER-EXECUTORS 0}]
    (letlocals
      (bind topology (thrift/mk-topology
                        {"1" (thrift/mk-spout-spec (TestPlannerSpout. true) :parallelism-hint 3)}
                        {}))
      (bind state (:storm-cluster-state cluster))
      (submit-local-topology (:nimbus cluster)
                             "test"
                             {TOPOLOGY-WORKERS 3
                              TOPOLOGY-MESSAGE-TIMEOUT-SECS 60} topology)
      (advance-cluster-time cluster 11)
      (bind storm-id (get-storm-id state "test"))
      (add-supervisor cluster :ports 3)
      (add-supervisor cluster :ports 3)

      (advance-cluster-time cluster 11)

      (bind slot-executors (slot-assignments cluster storm-id))
      ;; check that all workers are on one machine
      (check-executor-distribution slot-executors [1 1 1])
      (check-num-nodes slot-executors 1)
      (.rebalance (:nimbus cluster) "test" (RebalanceOptions.))

      (advance-cluster-time cluster 30)
      (check-executor-distribution slot-executors [1 1 1])
      (check-num-nodes slot-executors 1)


      (advance-cluster-time cluster 30)
      (bind slot-executors (slot-assignments cluster storm-id))
      (check-executor-distribution slot-executors [1 1 1])
      (check-num-nodes slot-executors 3)

      (is (thrown? InvalidTopologyException
                   (.rebalance (:nimbus cluster) "test"
                     (doto (RebalanceOptions.)
                       (.set_num_executors {"1" 0})
                       ))))
      )))

;TODO: when translating this function, you should replace the map-val with a proper for loop HERE
(deftest test-rebalance-change-parallelism
  (with-simulated-time-local-cluster [cluster :supervisors 4 :ports-per-supervisor 3
    :daemon-conf {SUPERVISOR-ENABLE false
                  NIMBUS-MONITOR-FREQ-SECS 10
                  TOPOLOGY-ACKER-EXECUTORS 0
                  TOPOLOGY-EVENTLOGGER-EXECUTORS 0}]
    (letlocals
      (bind topology (thrift/mk-topology
                        {"1" (thrift/mk-spout-spec (TestPlannerSpout. true)
                                :parallelism-hint 6
                                :conf {TOPOLOGY-TASKS 12})}
                        {}))
      (bind state (:storm-cluster-state cluster))
      (submit-local-topology (:nimbus cluster)
                             "test"
                             {TOPOLOGY-WORKERS 3
                              TOPOLOGY-MESSAGE-TIMEOUT-SECS 30} topology)
      (advance-cluster-time cluster 11)
      (bind storm-id (get-storm-id state "test"))
      (bind checker (fn [distribution]
                      (check-executor-distribution
                        (slot-assignments cluster storm-id)
                        distribution)))
      (checker [2 2 2])

      (.rebalance (:nimbus cluster) "test"
                  (doto (RebalanceOptions.)
                    (.set_num_workers 6)
                    ))
      (advance-cluster-time cluster 29)
      (checker [2 2 2])
      (advance-cluster-time cluster 3)
      (checker [1 1 1 1 1 1])

      (.rebalance (:nimbus cluster) "test"
                  (doto (RebalanceOptions.)
                    (.set_num_executors {"1" 1})
                    ))
      (advance-cluster-time cluster 29)
      (checker [1 1 1 1 1 1])
      (advance-cluster-time cluster 3)
      (checker [1])

      (.rebalance (:nimbus cluster) "test"
                  (doto (RebalanceOptions.)
                    (.set_num_executors {"1" 8})
                    (.set_num_workers 4)
                    ))
      (advance-cluster-time cluster 32)
      (checker [2 2 2 2])
      (check-consistency cluster "test")

      (bind executor-info (->> (storm-component->executor-info cluster "test")
                               (map-val #(map executor-id->tasks %))))
      (check-distribution (executor-info "1") [2 2 2 2 1 1 1 1])

      )))


(defn check-for-collisions [state]
 (log-message "Checking for collision")
 (let [assignments (.assignments state nil)]
   (log-message "Assignemts: " assignments)
   (let [id->node->ports (into {} (for [id assignments
                                                :let [executor->node+port (:executor->node+port (.assignment-info state id nil))
                                                      node+ports (set (.values executor->node+port))
                                                      node->ports (apply merge-with (fn [a b] (distinct (concat a b))) (for [[node port] node+ports] {node [port]}))]]
                                                {id node->ports}))
         _ (log-message "id->node->ports: " id->node->ports)
         all-nodes (apply merge-with (fn [a b] 
                                        (let [ret (concat a b)]
                                              (log-message "Can we combine " (pr-str a) " and " (pr-str b) " without collisions? " (apply distinct? ret) " => " (pr-str ret)) 
                                              (is (apply distinct? ret))
                                              (distinct ret)))
                          (.values id->node->ports))]
)))

(deftest test-rebalance-constrained-cluster
  (with-simulated-time-local-cluster [cluster :supervisors 1 :ports-per-supervisor 4
    :daemon-conf {SUPERVISOR-ENABLE false
                  NIMBUS-MONITOR-FREQ-SECS 10
                  TOPOLOGY-MESSAGE-TIMEOUT-SECS 30
                  TOPOLOGY-ACKER-EXECUTORS 0
                  TOPOLOGY-EVENTLOGGER-EXECUTORS 0}]
    (letlocals
      (bind topology (thrift/mk-topology
                        {"1" (thrift/mk-spout-spec (TestPlannerSpout. true) :parallelism-hint 3)}
                        {}))
      (bind topology2 (thrift/mk-topology
                        {"1" (thrift/mk-spout-spec (TestPlannerSpout. true) :parallelism-hint 3)}
                        {}))
      (bind topology3 (thrift/mk-topology
                        {"1" (thrift/mk-spout-spec (TestPlannerSpout. true) :parallelism-hint 3)}
                        {}))
      (bind state (:storm-cluster-state cluster))
      (submit-local-topology (:nimbus cluster)
                             "test"
                             {TOPOLOGY-WORKERS 3
                              TOPOLOGY-MESSAGE-TIMEOUT-SECS 90} topology)
      (submit-local-topology (:nimbus cluster)
                             "test2"
                             {TOPOLOGY-WORKERS 3
                              TOPOLOGY-MESSAGE-TIMEOUT-SECS 90} topology2)
      (submit-local-topology (:nimbus cluster)
                             "test3"
                             {TOPOLOGY-WORKERS 3
                              TOPOLOGY-MESSAGE-TIMEOUT-SECS 90} topology3)

      (advance-cluster-time cluster 11)

      (check-for-collisions state)
      (.rebalance (:nimbus cluster) "test" (doto (RebalanceOptions.)
                    (.set_num_workers 4)
                    (.set_wait_secs 0)
                    ))

      (advance-cluster-time cluster 11)
      (check-for-collisions state)

      (advance-cluster-time cluster 30)
      (check-for-collisions state)
      )))


(deftest test-submit-invalid
  (with-simulated-time-local-cluster [cluster
    :daemon-conf {SUPERVISOR-ENABLE false
                  TOPOLOGY-ACKER-EXECUTORS 0
                  TOPOLOGY-EVENTLOGGER-EXECUTORS 0
                  NIMBUS-EXECUTORS-PER-TOPOLOGY 8
                  NIMBUS-SLOTS-PER-TOPOLOGY 8}]
    (letlocals
      (bind topology (thrift/mk-topology
                        {"1" (thrift/mk-spout-spec (TestPlannerSpout. true) :parallelism-hint 1 :conf {TOPOLOGY-TASKS 1})}
                        {}))
      (is (thrown? InvalidTopologyException
        (submit-local-topology (:nimbus cluster)
                               "test/aaa"
                               {}
                               topology)))
      (bind topology (thrift/mk-topology
                      {"1" (thrift/mk-spout-spec (TestPlannerSpout. true)
                                                 :parallelism-hint 16
                                                 :conf {TOPOLOGY-TASKS 16})}
                      {}))
      (bind state (:storm-cluster-state cluster))
      (is (thrown? InvalidTopologyException
                   (submit-local-topology (:nimbus cluster)
                                          "test"
                                          {TOPOLOGY-WORKERS 3}
                                          topology)))
      (bind topology (thrift/mk-topology
                      {"1" (thrift/mk-spout-spec (TestPlannerSpout. true)
                                                 :parallelism-hint 5
                                                 :conf {TOPOLOGY-TASKS 5})}
                      {}))
      (is (thrown? InvalidTopologyException
                   (submit-local-topology (:nimbus cluster)
                                          "test"
                                          {TOPOLOGY-WORKERS 16}
                                          topology)))
      (is (nil? (submit-local-topology (:nimbus cluster)
                                       "test"
                                       {TOPOLOGY-WORKERS 8}
                                       topology))))))

(defnk mock-leader-elector [:is-leader true :leader-name "test-host" :leader-port 9999]
  (let [leader-address (NimbusInfo. leader-name leader-port true)]
    (reify ILeaderElector
      (prepare [this conf] true)
      (isLeader [this] is-leader)
      (addToLeaderLockQueue [this] true)
      (getLeader [this] leader-address)
      (getAllNimbuses [this] `(leader-address))
      (close [this] true))))

(deftest test-cleans-corrupt
  (with-inprocess-zookeeper zk-port
    (with-local-tmp [nimbus-dir]
      (stubbing [zk-leader-elector (mock-leader-elector)]
        (letlocals
         (bind conf (merge (clojurify-structure (ConfigUtils/readStormConfig))
                           {STORM-ZOOKEEPER-SERVERS ["localhost"]
                            STORM-CLUSTER-MODE "local"
                            STORM-ZOOKEEPER-PORT zk-port
                            STORM-LOCAL-DIR nimbus-dir}))
         (bind cluster-state (cluster/mk-storm-cluster-state conf))
         (bind nimbus (nimbus/service-handler conf (nimbus/standalone-nimbus)))
         (bind topology (thrift/mk-topology
                         {"1" (thrift/mk-spout-spec (TestPlannerSpout. true) :parallelism-hint 3)}
                         {}))
         (submit-local-topology nimbus "t1" {} topology)
         (submit-local-topology nimbus "t2" {} topology)
         (bind storm-id1 (get-storm-id cluster-state "t1"))
         (bind storm-id2 (get-storm-id cluster-state "t2"))
         (.shutdown nimbus)
         (let [blob-store (Utils/getNimbusBlobStore conf nil)]
           (nimbus/blob-rm-topology-keys storm-id1 blob-store cluster-state)
           (.shutdown blob-store))
         (bind nimbus (nimbus/service-handler conf (nimbus/standalone-nimbus)))
         (is ( = #{storm-id2} (set (.active-storms cluster-state))))
         (.shutdown nimbus)
         (.disconnect cluster-state)
         )))))

;(deftest test-no-overlapping-slots
;  ;; test that same node+port never appears across 2 assignments
;  )

;(deftest test-stateless
;  ;; test that nimbus can die and restart without any problems
;  )

(deftest test-clean-inbox
  "Tests that the inbox correctly cleans jar files."
  (with-simulated-time
    (with-local-tmp [dir-location]
      (let [dir (File. dir-location)
            mk-file (fn [name seconds-ago]
                      (let [f (File. (str dir-location "/" name))
                            t (- (Time/currentTimeMillis) (* seconds-ago 1000))]
                        (FileUtils/touch f)
                        (.setLastModified f t)))
            assert-files-in-dir (fn [compare-file-names]
                                  (let [file-names (map #(.getName %) (file-seq dir))]
                                    (is (= (sort compare-file-names)
                                          (sort (filter #(.endsWith % ".jar") file-names))
                                          ))))]
        ;; Make three files a.jar, b.jar, c.jar.
        ;; a and b are older than c and should be deleted first.
        (advance-time-secs! 100)
        (doseq [fs [["a.jar" 20] ["b.jar" 20] ["c.jar" 0]]]
          (apply mk-file fs))
        (assert-files-in-dir ["a.jar" "b.jar" "c.jar"])
        (nimbus/clean-inbox dir-location 10)
        (assert-files-in-dir ["c.jar"])
        ;; Cleanit again, c.jar should stay
        (advance-time-secs! 5)
        (nimbus/clean-inbox dir-location 10)
        (assert-files-in-dir ["c.jar"])
        ;; Advance time, clean again, c.jar should be deleted.
        (advance-time-secs! 5)
        (nimbus/clean-inbox dir-location 10)
        (assert-files-in-dir [])
        ))))

(deftest test-leadership
  "Tests that leader actions can only be performed by master and non leader fails to perform the same actions."
  (with-inprocess-zookeeper zk-port
    (with-local-tmp [nimbus-dir]
      (stubbing [zk-leader-elector (mock-leader-elector)]
        (letlocals
          (bind conf (merge (clojurify-structure (ConfigUtils/readStormConfig))
                       {STORM-ZOOKEEPER-SERVERS ["localhost"]
                        STORM-CLUSTER-MODE "local"
                        STORM-ZOOKEEPER-PORT zk-port
                        STORM-LOCAL-DIR nimbus-dir}))
          (bind cluster-state (cluster/mk-storm-cluster-state conf))
          (bind nimbus (nimbus/service-handler conf (nimbus/standalone-nimbus)))
          (bind topology (thrift/mk-topology
                           {"1" (thrift/mk-spout-spec (TestPlannerSpout. true) :parallelism-hint 3)}
                           {}))

          (stubbing [zk-leader-elector (mock-leader-elector :is-leader false)]
            (letlocals
              (bind non-leader-cluster-state (cluster/mk-storm-cluster-state conf))
              (bind non-leader-nimbus (nimbus/service-handler conf (nimbus/standalone-nimbus)))

              ;first we verify that the master nimbus can perform all actions, even with another nimbus present.
              (submit-local-topology nimbus "t1" {} topology)
              ;; Instead of sleeping until topology is scheduled, rebalance topology so mk-assignments is called.
              (.rebalance nimbus "t1" (doto (RebalanceOptions.) (.set_wait_secs 0)))
              (Thread/sleep 1000)
              (.deactivate nimbus "t1")
              (.activate nimbus "t1")
              (.rebalance nimbus "t1" (RebalanceOptions.))
              (.killTopology nimbus "t1")

              ;now we verify that non master nimbus can not perform any of the actions.
              (is (thrown? RuntimeException
                    (submit-local-topology non-leader-nimbus
                      "failing"
                      {}
                      topology)))

              (is (thrown? RuntimeException
                    (.killTopology non-leader-nimbus
                      "t1")))

              (is (thrown? RuntimeException
                    (.activate non-leader-nimbus "t1")))

              (is (thrown? RuntimeException
                    (.deactivate non-leader-nimbus "t1")))

              (is (thrown? RuntimeException
                    (.rebalance non-leader-nimbus "t1" (RebalanceOptions.))))
              (.shutdown non-leader-nimbus)
              (.disconnect non-leader-cluster-state)
              ))
          (.shutdown nimbus)
          (.disconnect cluster-state))))))

(deftest test-nimbus-iface-submitTopologyWithOpts-checks-authorization
  (with-local-cluster [cluster
                       :daemon-conf {NIMBUS-AUTHORIZER
                          "org.apache.storm.security.auth.authorizer.DenyAuthorizer"}]
    (let [
          nimbus (:nimbus cluster)
          topology (thrift/mk-topology {} {})
         ]
      (is (thrown? AuthorizationException
          (submit-local-topology-with-opts nimbus "mystorm" {} topology
            (SubmitOptions. TopologyInitialStatus/INACTIVE))
        ))
    )
  )
)

(deftest test-nimbus-iface-methods-check-authorization
  (with-local-cluster [cluster
                       :daemon-conf {NIMBUS-AUTHORIZER
                          "org.apache.storm.security.auth.authorizer.DenyAuthorizer"}]
    (let [
          nimbus (:nimbus cluster)
          topology (thrift/mk-topology {} {})
         ]
      ; Fake good authorization as part of setup.
      (mocking [nimbus/check-authorization!]
          (submit-local-topology-with-opts nimbus "test" {} topology
              (SubmitOptions. TopologyInitialStatus/INACTIVE))
      )
      (stubbing [nimbus/storm-active? true]
        (is (thrown? AuthorizationException
          (.rebalance nimbus "test" (RebalanceOptions.))
          ))
      )
      (is (thrown? AuthorizationException
        (.activate nimbus "test")
        ))
      (is (thrown? AuthorizationException
        (.deactivate nimbus "test")
        ))
    )
  )
)

(deftest test-nimbus-check-authorization-params
  (with-local-cluster [cluster
                       :daemon-conf {NIMBUS-AUTHORIZER "org.apache.storm.security.auth.authorizer.NoopAuthorizer"}]
    (let [nimbus (:nimbus cluster)
          topology-name "test-nimbus-check-autho-params"
          topology (thrift/mk-topology {} {})]

      (submit-local-topology-with-opts nimbus topology-name {} topology
          (SubmitOptions. TopologyInitialStatus/INACTIVE))

      (let [expected-name topology-name
            expected-conf {TOPOLOGY-NAME expected-name
                           "foo" "bar"}]

        (testing "getTopologyConf calls check-authorization! with the correct parameters."
          (let [expected-operation "getTopologyConf"
                expected-conf-json (JSONValue/toJSONString expected-conf)]
            (stubbing [nimbus/check-authorization! nil
                       nimbus/try-read-storm-conf expected-conf]
              (try
                (is (= expected-conf
                       (->> (.getTopologyConf nimbus "fake-id")
                            JSONValue/parse 
                            clojurify-structure)))
                (catch NotAliveException e)
                (finally
                  (verify-first-call-args-for-indices
                    nimbus/check-authorization!
                      [1 2 3] expected-name expected-conf expected-operation))))))

        (testing "getTopology calls check-authorization! with the correct parameters."
          (let [expected-operation "getTopology"]
            (stubbing [nimbus/check-authorization! nil
                       nimbus/try-read-storm-conf expected-conf
                       nimbus/try-read-storm-topology nil
                       system-topology! nil]
              (try
                (.getTopology nimbus "fake-id")
                (catch NotAliveException e)
                (finally
                  (verify-first-call-args-for-indices
                    nimbus/check-authorization!
                      [1 2 3] expected-name expected-conf expected-operation)
                  (verify-first-call-args-for-indices
                    system-topology! [0] expected-conf))))))

        (testing "getUserTopology calls check-authorization with the correct parameters."
          (let [expected-operation "getUserTopology"]
            (stubbing [nimbus/check-authorization! nil
                       nimbus/try-read-storm-conf expected-conf
                       nimbus/try-read-storm-topology nil]
              (try
                (.getUserTopology nimbus "fake-id")
                (catch NotAliveException e)
                (finally
                  (verify-first-call-args-for-indices
                    nimbus/check-authorization!
                      [1 2 3] expected-name expected-conf expected-operation)
                  (verify-first-call-args-for-indices
                    nimbus/try-read-storm-topology [0] "fake-id"))))))))))

(deftest test-nimbus-iface-getTopology-methods-throw-correctly
  (with-local-cluster [cluster]
    (let [
          nimbus (:nimbus cluster)
          id "bogus ID"
         ]
      (is (thrown? NotAliveException (.getTopology nimbus id)))
      (try
        (.getTopology nimbus id)
        (catch NotAliveException e
           (is (= id (.get_msg e)))
        )
      )

      (is (thrown? NotAliveException (.getTopologyConf nimbus id)))
      (try (.getTopologyConf nimbus id)
        (catch NotAliveException e
           (is (= id (.get_msg e)))
        )
      )

      (is (thrown? NotAliveException (.getTopologyInfo nimbus id)))
      (try (.getTopologyInfo nimbus id)
        (catch NotAliveException e
           (is (= id (.get_msg e)))
        )
      )

      (is (thrown? NotAliveException (.getUserTopology nimbus id)))
      (try (.getUserTopology nimbus id)
        (catch NotAliveException e
           (is (= id (.get_msg e)))
        )
      )
    )
  )
)

(deftest test-nimbus-iface-getClusterInfo-filters-topos-without-bases
  (with-local-cluster [cluster]
    (let [
          nimbus (:nimbus cluster)
          bogus-secs 42
          bogus-type "bogusType"
          bogus-bases {
                 "1" nil
                 "2" {:launch-time-secs bogus-secs
                        :storm-name "id2-name"
                        :status {:type bogus-type}}
                 "3" nil
                 "4" {:launch-time-secs bogus-secs
                        :storm-name "id4-name"
                        :status {:type bogus-type}}
                }
        ]
      (stubbing [topology-bases bogus-bases
                 nimbus/get-blob-replication-count 1]
        (let [topos (.get_topologies (.getClusterInfo nimbus))]
          ; The number of topologies in the summary is correct.
          (is (= (count
            (filter (fn [b] (second b)) bogus-bases)) (count topos)))
          ; Each topology present has a valid name.
          (is (empty?
            (filter (fn [t] (or (nil? t) (nil? (.get_name t)))) topos)))
          ; The topologies are those with valid bases.
          (is (empty?
            (filter (fn [t]
              (or
                (nil? t)
                (not (number? (read-string (.get_id t))))
                (odd? (read-string (.get_id t)))
              )) topos)))
        )
      )
    )
  )
)

(deftest test-defserverfn-numbus-iface-instance
  (test-nimbus-iface-submitTopologyWithOpts-checks-authorization)
  (test-nimbus-iface-methods-check-authorization)
  (test-nimbus-iface-getTopology-methods-throw-correctly)
  (test-nimbus-iface-getClusterInfo-filters-topos-without-bases)
)

(deftest test-nimbus-data-acls
  (testing "nimbus-data uses correct ACLs"
    (let [scheme "digest"
          digest "storm:thisisapoorpassword"
          auth-conf (merge (clojurify-structure (ConfigUtils/readStormConfig))
                    {STORM-ZOOKEEPER-AUTH-SCHEME scheme
                     STORM-ZOOKEEPER-AUTH-PAYLOAD digest
                     STORM-PRINCIPAL-TO-LOCAL-PLUGIN "org.apache.storm.security.auth.DefaultPrincipalToLocal"
                     NIMBUS-THRIFT-PORT 6666})
          expected-acls nimbus/NIMBUS-ZK-ACLS
<<<<<<< HEAD
          fake-inimbus (reify INimbus (getForcedScheduler [this] nil))
          fake-cu (proxy [ConfigUtils] []
=======
          fake-inimbus (reify INimbus (getForcedScheduler [this] nil))]

      (with-open [_ (proxy [MockedUtils] []
                      (newInstanceImpl [_])
                      (makeUptimeComputer [] (proxy [Utils$UptimeComputer] []
                                               (upTime [] 0))))
                  _ (proxy [MockedConfigUtils] []
>>>>>>> 30635f8b
                      (nimbusTopoHistoryStateImpl [conf] nil))]
      (with-open [_ (ConfigUtilsInstaller. fake-cu)]
        (stubbing [mk-authorization-handler nil
                   cluster/mk-storm-cluster-state nil
                   nimbus/file-cache-map nil
                   nimbus/mk-blob-cache-map nil
                   nimbus/mk-bloblist-cache-map nil
                   mk-timer nil
                   zk-leader-elector nil
                   nimbus/mk-scheduler nil]
                  (nimbus/nimbus-data auth-conf fake-inimbus)
                  (verify-call-times-for cluster/mk-storm-cluster-state 1)
                  (verify-first-call-args-for-indices cluster/mk-storm-cluster-state [2]
                                                      expected-acls))))))

(deftest test-file-bogus-download
  (with-local-cluster [cluster :daemon-conf {SUPERVISOR-ENABLE false TOPOLOGY-ACKER-EXECUTORS 0 TOPOLOGY-EVENTLOGGER-EXECUTORS 0}]
    (let [nimbus (:nimbus cluster)]
      (is (thrown-cause? AuthorizationException (.beginFileDownload nimbus nil)))
      (is (thrown-cause? AuthorizationException (.beginFileDownload nimbus "")))
      (is (thrown-cause? AuthorizationException (.beginFileDownload nimbus "/bogus-path/foo")))
      )))

(deftest test-validate-topo-config-on-submit
  (with-local-cluster [cluster]
    (let [nimbus (:nimbus cluster)
          topology (thrift/mk-topology {} {})
          bad-config {"topology.isolate.machines" "2"}]
      ; Fake good authorization as part of setup.
      (mocking [nimbus/check-authorization!]
        (is (thrown-cause? InvalidTopologyException
          (submit-local-topology-with-opts nimbus "test" bad-config topology
                                           (SubmitOptions.))))))))

(deftest test-stateless-with-scheduled-topology-to-be-killed
  ; tests regression of STORM-856
  (with-inprocess-zookeeper zk-port
    (with-local-tmp [nimbus-dir]
      (letlocals
        (bind conf (merge (clojurify-structure (ConfigUtils/readStormConfig))
                     {STORM-ZOOKEEPER-SERVERS ["localhost"]
                      STORM-CLUSTER-MODE "local"
                      STORM-ZOOKEEPER-PORT zk-port
                      STORM-LOCAL-DIR nimbus-dir}))
        (bind cluster-state (cluster/mk-storm-cluster-state conf))
        (bind nimbus (nimbus/service-handler conf (nimbus/standalone-nimbus)))
        (Time/sleepSecs 1)
        (bind topology (thrift/mk-topology
                         {"1" (thrift/mk-spout-spec (TestPlannerSpout. true) :parallelism-hint 3)}
                         {}))
        (submit-local-topology nimbus "t1" {TOPOLOGY-MESSAGE-TIMEOUT-SECS 30} topology)
        ; make transition for topology t1 to be killed -> nimbus applies this event to cluster state
        (.killTopology nimbus "t1")
        ; shutdown nimbus immediately to achieve nimbus doesn't handle event right now
        (.shutdown nimbus)

        ; in startup of nimbus it reads cluster state and take proper actions
        ; in this case nimbus registers topology transition event to scheduler again
        ; before applying STORM-856 nimbus was killed with NPE
        (bind nimbus (nimbus/service-handler conf (nimbus/standalone-nimbus)))
        (.shutdown nimbus)
        (.disconnect cluster-state)
        ))))

(deftest test-topology-action-notifier
  (with-inprocess-zookeeper zk-port
    (with-local-tmp [nimbus-dir]
      (stubbing [zk-leader-elector (mock-leader-elector)]
        (letlocals
          (bind conf (merge (clojurify-structure (ConfigUtils/readStormConfig))
                       {STORM-ZOOKEEPER-SERVERS ["localhost"]
                        STORM-CLUSTER-MODE "local"
                        STORM-ZOOKEEPER-PORT zk-port
                        STORM-LOCAL-DIR nimbus-dir
                        NIMBUS-TOPOLOGY-ACTION-NOTIFIER-PLUGIN (.getName InMemoryTopologyActionNotifier)}))
          (bind cluster-state (cluster/mk-storm-cluster-state conf))
          (bind nimbus (nimbus/service-handler conf (nimbus/standalone-nimbus)))
          (bind notifier (InMemoryTopologyActionNotifier.))
          (Time/sleepSecs 1)
          (bind topology (thrift/mk-topology
                           {"1" (thrift/mk-spout-spec (TestPlannerSpout. true) :parallelism-hint 3)}
                           {}))
          (submit-local-topology nimbus "test-notification" {TOPOLOGY-MESSAGE-TIMEOUT-SECS 30} topology)

          (.deactivate nimbus "test-notification")

          (.activate nimbus "test-notification")

          (.rebalance nimbus "test-notification" (doto (RebalanceOptions.)
                                                   (.set_wait_secs 0)))

          (.killTopologyWithOpts nimbus "test-notification" (doto (KillOptions.)
                                                      (.set_wait_secs 0)))

          (.shutdown nimbus)

          ; ensure notifier was invoked for each action,and in the correct order.
          (is (= ["submitTopology", "activate", "deactivate", "activate", "rebalance", "killTopology"]
                (.getTopologyActions notifier "test-notification")))
          (.disconnect cluster-state)
          )))))

(deftest test-debug-on-component
  (with-local-cluster [cluster]
    (let [nimbus (:nimbus cluster)
          topology (thrift/mk-topology
                     {"spout" (thrift/mk-spout-spec (TestPlannerSpout. true) :parallelism-hint 3)}
                     {})]
        (submit-local-topology nimbus "t1" {TOPOLOGY-WORKERS 1} topology)
        (.debug nimbus "t1" "spout" true 100))))

(deftest test-debug-on-global
  (with-local-cluster [cluster]
    (let [nimbus (:nimbus cluster)
          topology (thrift/mk-topology
                     {"spout" (thrift/mk-spout-spec (TestPlannerSpout. true) :parallelism-hint 3)}
                     {})]
      (submit-local-topology nimbus "t1" {TOPOLOGY-WORKERS 1} topology)
      (.debug nimbus "t1" "" true 100))))

;; if the user sends an empty log config, nimbus will say that all 
;; log configs it contains are LogLevelAction/UNCHANGED
(deftest empty-save-config-results-in-all-unchanged-actions
  (with-local-cluster [cluster]
    (let [nimbus (:nimbus cluster)
          previous-config (LogConfig.)
          level (LogLevel.)
          mock-config (LogConfig.)]
      ;; send something with content to nimbus beforehand
      (.set_target_log_level level "ERROR")
      (.set_action level LogLevelAction/UPDATE)
      (.put_to_named_logger_level previous-config "test" level)
      (stubbing [nimbus/check-storm-active! nil
                 nimbus/try-read-storm-conf {}]
        (.setLogConfig nimbus "foo" previous-config)
        (.setLogConfig nimbus "foo" mock-config)
        (let [saved-config (.getLogConfig nimbus "foo")
              levels (.get_named_logger_level saved-config)]
           (is (= (.get_action (.get levels "test")) LogLevelAction/UNCHANGED)))))))

(deftest log-level-update-merges-and-flags-existent-log-level
  (with-local-cluster [cluster]
    (stubbing [nimbus/check-storm-active! nil
               nimbus/try-read-storm-conf {}]
      (let [nimbus (:nimbus cluster)
            previous-config (LogConfig.)
            level (LogLevel.)
            other-level (LogLevel.)
            mock-config (LogConfig.)]
        ;; send something with content to nimbus beforehand
        (.set_target_log_level level "ERROR")
        (.set_action level LogLevelAction/UPDATE)
        (.put_to_named_logger_level previous-config "test" level)

        (.set_target_log_level other-level "DEBUG")
        (.set_action other-level LogLevelAction/UPDATE)
        (.put_to_named_logger_level previous-config "other-test" other-level)
        (.setLogConfig nimbus "foo" previous-config)

        ;; only change "test"
        (.set_target_log_level level "INFO")
        (.set_action level LogLevelAction/UPDATE)
        (.put_to_named_logger_level mock-config "test" level)
        (.setLogConfig nimbus "foo" mock-config)

        (let [saved-config (.getLogConfig nimbus "foo")
              levels (.get_named_logger_level saved-config)]
           (is (= (.get_action (.get levels "test")) LogLevelAction/UPDATE))
           (is (= (.get_target_log_level (.get levels "test")) "INFO"))

           (is (= (.get_action (.get levels "other-test")) LogLevelAction/UNCHANGED))
           (is (= (.get_target_log_level (.get levels "other-test")) "DEBUG")))))))<|MERGE_RESOLUTION|>--- conflicted
+++ resolved
@@ -23,23 +23,14 @@
            [org.apache.storm.nimbus InMemoryTopologyActionNotifier])
   (:import [org.apache.storm.scheduler INimbus])
   (:import [org.apache.storm.nimbus ILeaderElector NimbusInfo])
-<<<<<<< HEAD
-=======
-  (:import [org.apache.storm.testing.staticmocking MockedConfigUtils]
-           [org.apache.storm.utils.staticmocking MockedUtils])
->>>>>>> 30635f8b
   (:import [org.apache.storm.generated Credentials NotAliveException SubmitOptions
             TopologyInitialStatus TopologyStatus AlreadyAliveException KillOptions RebalanceOptions
             InvalidTopologyException AuthorizationException
             LogConfig LogLevel LogLevelAction])
   (:import [java.util HashMap])
   (:import [java.io File])
-<<<<<<< HEAD
-  (:import [org.apache.storm.utils Time Utils ConfigUtils IPredicate]
-           [org.apache.storm.utils.staticmocking ConfigUtilsInstaller])
-=======
-  (:import [org.apache.storm.utils Time Utils Utils$UptimeComputer ConfigUtils IPredicate])
->>>>>>> 30635f8b
+  (:import [org.apache.storm.utils Time Utils Utils$UptimeComputer ConfigUtils IPredicate]
+           [org.apache.storm.utils.staticmocking ConfigUtilsInstaller UtilsInstaller])
   (:import [org.apache.commons.io FileUtils]
            [org.json.simple JSONValue])
   (:use [org.apache.storm testing MockAutoCred util config log timer zookeeper])
@@ -1400,20 +1391,15 @@
                      STORM-PRINCIPAL-TO-LOCAL-PLUGIN "org.apache.storm.security.auth.DefaultPrincipalToLocal"
                      NIMBUS-THRIFT-PORT 6666})
           expected-acls nimbus/NIMBUS-ZK-ACLS
-<<<<<<< HEAD
           fake-inimbus (reify INimbus (getForcedScheduler [this] nil))
           fake-cu (proxy [ConfigUtils] []
-=======
-          fake-inimbus (reify INimbus (getForcedScheduler [this] nil))]
-
-      (with-open [_ (proxy [MockedUtils] []
-                      (newInstanceImpl [_])
-                      (makeUptimeComputer [] (proxy [Utils$UptimeComputer] []
-                                               (upTime [] 0))))
-                  _ (proxy [MockedConfigUtils] []
->>>>>>> 30635f8b
-                      (nimbusTopoHistoryStateImpl [conf] nil))]
-      (with-open [_ (ConfigUtilsInstaller. fake-cu)]
+                      (nimbusTopoHistoryStateImpl [conf] nil))
+          fake-utils (proxy [MockedUtils] []
+                       (newInstanceImpl [_])
+                       (makeUptimeComputer [] (proxy [Utils$UptimeComputer] []
+                                                (upTime [] 0))))]
+      (with-open [_ (ConfigUtilsInstaller. fake-cu)
+                  _ (UtilsInstaller. fake-utils)]
         (stubbing [mk-authorization-handler nil
                    cluster/mk-storm-cluster-state nil
                    nimbus/file-cache-map nil
