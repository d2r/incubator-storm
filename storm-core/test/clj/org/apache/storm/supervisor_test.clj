;; Licensed to the Apache Software Foundation (ASF) under one
;; or more contributor license agreements.  See the NOTICE file
;; distributed with this work for additional information
;; regarding copyright ownership.  The ASF licenses this file
;; to you under the Apache License, Version 2.0 (the
;; "License"); you may not use this file except in compliance
;; with the License.  You may obtain a copy of the License at
;;
;; http://www.apache.org/licenses/LICENSE-2.0
;;
;; Unless required by applicable law or agreed to in writing, software
;; distributed under the License is distributed on an "AS IS" BASIS,
;; WITHOUT WARRANTIES OR CONDITIONS OF ANY KIND, either express or implied.
;; See the License for the specific language governing permissions and
;; limitations under the License.
(ns org.apache.storm.supervisor-test
  (:use [clojure test])
  (:require [conjure.core])
  (:use [conjure core])
  (:require [clojure.contrib [string :as contrib-str]])
  (:require [clojure [string :as string] [set :as set]])
  (:import [org.apache.storm.testing TestWordCounter TestWordSpout TestGlobalCount TestAggregatesCounter TestPlannerSpout])
  (:import [org.apache.storm.scheduler ISupervisor])
  (:import [org.apache.storm.utils Utils$UptimeComputer ConfigUtils])
  (:import [org.apache.storm.generated RebalanceOptions])
  (:import [org.mockito ArgumentCaptor]
           [org.mockito Matchers Mockito])
  (:import [java.util UUID])
  (:import [java.io File])
  (:import [java.nio.file Files])
  (:import [org.apache.storm.utils Utils IPredicate]
           [org.apache.storm.utils.staticmocking UtilsInstaller
                                                 ConfigUtilsInstaller])
  (:import [java.nio.file.attribute FileAttribute])
  (:use [org.apache.storm config testing util timer log])
  (:use [org.apache.storm.daemon common])
  (:require [org.apache.storm.daemon [worker :as worker] [supervisor :as supervisor]]
            [org.apache.storm [thrift :as thrift] [cluster :as cluster]])
  (:use [conjure core])
  (:require [clojure.java.io :as io]))

(defn worker-assignment
  "Return [storm-id executors]"
  [cluster supervisor-id port]
  (let [state (:storm-cluster-state cluster)
        slot-assigns (for [storm-id (.assignments state nil)]
                        (let [executors (-> (.assignment-info state storm-id nil)
                                        :executor->node+port
                                        (Utils/reverseMap)
                                        clojurify-structure
                                        (get [supervisor-id port] ))]
                          (when executors [storm-id executors])
                          ))
        pred (reify IPredicate (test [this x] (not-nil? x)))
        ret (Utils/findFirst pred slot-assigns)]
    (when-not ret
      (Utils/throwRuntime "Could not find assignment for worker"))
    ret
    ))

(defn heartbeat-worker [supervisor port storm-id executors]
  (let [conf (.get-conf supervisor)]
    (worker/do-heartbeat {:conf conf
                          :port port
                          :storm-id storm-id
                          :executors executors
                          :worker-id (find-worker-id conf port)})))

(defn heartbeat-workers [cluster supervisor-id ports]
  (let [sup (get-supervisor cluster supervisor-id)]
    (doseq [p ports]
      (let [[storm-id executors] (worker-assignment cluster supervisor-id p)]
        (heartbeat-worker sup p storm-id executors)
        ))))

;TODO: when translating this function, you should replace the map-val with a proper for loop HERE
(defn validate-launched-once [launched supervisor->ports storm-id]
  (let [counts (map count (vals launched))
        launched-supervisor->ports (apply merge-with set/union
                                          (for [[[s p] sids] launched
                                                :when (some #(= % storm-id) sids)]
                                            {s #{p}}))
        supervisor->ports (map-val set supervisor->ports)]
    (is (every? (partial = 1) counts))
    (is (= launched-supervisor->ports supervisor->ports))
    ))

(defmacro letlocals
  [& body]
  (let [[tobind lexpr] (split-at (dec (count body)) body)
        binded (vec (mapcat (fn [e]
                              (if (and (list? e) (= 'bind (first e)))
                                [(second e) (last e)]
                                ['_ e]
                                ))
                            tobind))]
    `(let ~binded
       ~(first lexpr))))

(deftest launches-assignment
  (with-simulated-time-local-cluster [cluster :supervisors 0
    :daemon-conf {ConfigUtils/NIMBUS_DO_NOT_REASSIGN true
                  SUPERVISOR-WORKER-START-TIMEOUT-SECS 5
                  SUPERVISOR-WORKER-TIMEOUT-SECS 15
                  SUPERVISOR-MONITOR-FREQUENCY-SECS 3}]
    (letlocals
      (bind topology (thrift/mk-topology
                       {"1" (thrift/mk-spout-spec (TestPlannerSpout. true) :parallelism-hint 4)}
                       {}))
      (bind sup1 (add-supervisor cluster :id "sup1" :ports [1 2 3 4]))
      (bind changed (capture-changed-workers
                      (submit-mocked-assignment
                        (:nimbus cluster)
                        (:storm-cluster-state cluster)
                        "test"
                        {TOPOLOGY-WORKERS 3}
                        topology
                        {1 "1"
                         2 "1"
                         3 "1"
                         4 "1"}
                        {[1 1] ["sup1" 1]
                         [2 2] ["sup1" 2]
                         [3 3] ["sup1" 3]
                         [4 4] ["sup1" 3]}
                        {["sup1" 1] [0.0 0.0 0.0]
                         ["sup1" 2] [0.0 0.0 0.0]
                         ["sup1" 3] [0.0 0.0 0.0]
                         })
                      ;; Instead of sleeping until topology is scheduled, rebalance topology so mk-assignments is called.
                      (.rebalance (:nimbus cluster) "test" (doto (RebalanceOptions.) (.set_wait_secs 0)))
                      (advance-cluster-time cluster 2)
                      (heartbeat-workers cluster "sup1" [1 2 3])
                      (advance-cluster-time cluster 10)))
      (bind storm-id (get-storm-id (:storm-cluster-state cluster) "test"))
      (is (empty? (:shutdown changed)))
      (validate-launched-once (:launched changed) {"sup1" [1 2 3]} storm-id)
      (bind changed (capture-changed-workers
                        (doseq [i (range 10)]
                          (heartbeat-workers cluster "sup1" [1 2 3])
                          (advance-cluster-time cluster 10))
                        ))
      (is (empty? (:shutdown changed)))
      (is (empty? (:launched changed)))
      (bind changed (capture-changed-workers
                      (heartbeat-workers cluster "sup1" [1 2])
                      (advance-cluster-time cluster 10)
                      ))
      (validate-launched-once (:launched changed) {"sup1" [3]} storm-id)
      (is (= {["sup1" 3] 1} (:shutdown changed)))
      )))

(deftest test-multiple-active-storms-multiple-supervisors
  (with-simulated-time-local-cluster [cluster :supervisors 0
    :daemon-conf {ConfigUtils/NIMBUS_DO_NOT_REASSIGN true
                  SUPERVISOR-WORKER-START-TIMEOUT-SECS 5
                  SUPERVISOR-WORKER-TIMEOUT-SECS 15
                  SUPERVISOR-MONITOR-FREQUENCY-SECS 3}]
    (letlocals
      (bind topology (thrift/mk-topology
                       {"1" (thrift/mk-spout-spec (TestPlannerSpout. true) :parallelism-hint 4)}
                       {}))
      (bind topology2 (thrift/mk-topology
                       {"1" (thrift/mk-spout-spec (TestPlannerSpout. true) :parallelism-hint 3)}
                       {}))
      (bind sup1 (add-supervisor cluster :id "sup1" :ports [1 2 3 4]))
      (bind sup2 (add-supervisor cluster :id "sup2" :ports [1 2]))
      (bind changed (capture-changed-workers
                      (submit-mocked-assignment
                        (:nimbus cluster)
                        (:storm-cluster-state cluster)
                        "test"
                        {TOPOLOGY-WORKERS 3 TOPOLOGY-MESSAGE-TIMEOUT-SECS 40}
                        topology
                        {1 "1"
                         2 "1"
                         3 "1"
                         4 "1"}
                        {[1 1] ["sup1" 1]
                         [2 2] ["sup1" 2]
                         [3 3] ["sup2" 1]
                         [4 4] ["sup2" 1]}
                        {["sup1" 1] [0.0 0.0 0.0]
                         ["sup1" 2] [0.0 0.0 0.0]
                         ["sup2" 1] [0.0 0.0 0.0]
                         })
                      ;; Instead of sleeping until topology is scheduled, rebalance topology so mk-assignments is called.
                      (.rebalance (:nimbus cluster) "test" (doto (RebalanceOptions.) (.set_wait_secs 0)))
                      (advance-cluster-time cluster 2)
                      (heartbeat-workers cluster "sup1" [1 2])
                      (heartbeat-workers cluster "sup2" [1])
                      ))
      (bind storm-id (get-storm-id (:storm-cluster-state cluster) "test"))
      (is (empty? (:shutdown changed)))
      (validate-launched-once (:launched changed) {"sup1" [1 2] "sup2" [1]} storm-id)
      (bind changed (capture-changed-workers
                      (submit-mocked-assignment
                        (:nimbus cluster)
                        (:storm-cluster-state cluster)
                        "test2"
                        {TOPOLOGY-WORKERS 2}
                        topology2
                        {1 "1"
                         2 "1"
                         3 "1"}
                        {[1 1] ["sup1" 3]
                         [2 2] ["sup1" 3]
                         [3 3] ["sup2" 2]}
                        {["sup1" 3] [0.0 0.0 0.0]
                         ["sup2" 2] [0.0 0.0 0.0]
                         })
                      ;; Instead of sleeping until topology is scheduled, rebalance topology so mk-assignments is called.
                      (.rebalance (:nimbus cluster) "test2" (doto (RebalanceOptions.) (.set_wait_secs 0)))
                      (advance-cluster-time cluster 2)
                      (heartbeat-workers cluster "sup1" [3])
                      (heartbeat-workers cluster "sup2" [2])
                      ))
      (bind storm-id2 (get-storm-id (:storm-cluster-state cluster) "test2"))
      (is (empty? (:shutdown changed)))
      (validate-launched-once (:launched changed) {"sup1" [3] "sup2" [2]} storm-id2)
      (bind changed (capture-changed-workers
        (.killTopology (:nimbus cluster) "test")
        (doseq [i (range 4)]
          (advance-cluster-time cluster 8)
          (heartbeat-workers cluster "sup1" [1 2 3])
          (heartbeat-workers cluster "sup2" [1 2])
          )))
      (is (empty? (:shutdown changed)))
      (is (empty? (:launched changed)))
      (bind changed (capture-changed-workers
        (advance-cluster-time cluster 12)
        ))
      (is (empty? (:launched changed)))
      (is (= {["sup1" 1] 1 ["sup1" 2] 1 ["sup2" 1] 1} (:shutdown changed)))
      (bind changed (capture-changed-workers
        (doseq [i (range 10)]
          (heartbeat-workers cluster "sup1" [3])
          (heartbeat-workers cluster "sup2" [2])
          (advance-cluster-time cluster 10)
          )))
      (is (empty? (:shutdown changed)))
      (is (empty? (:launched changed)))
      ;; TODO check that downloaded code is cleaned up only for the one storm
      )))

(defn get-heartbeat [cluster supervisor-id]
  (.supervisor-info (:storm-cluster-state cluster) supervisor-id))

(defn check-heartbeat [cluster supervisor-id within-secs]
  (let [hb (get-heartbeat cluster supervisor-id)
        time-secs (:time-secs hb)
        now (Utils/currentTimeSecs)
        delta (- now time-secs)]
    (is (>= delta 0))
    (is (<= delta within-secs))
    ))

(deftest heartbeats-to-nimbus
  (with-simulated-time-local-cluster [cluster :supervisors 0
    :daemon-conf {SUPERVISOR-WORKER-START-TIMEOUT-SECS 15
                  SUPERVISOR-HEARTBEAT-FREQUENCY-SECS 3}]
    (letlocals
      (bind sup1 (add-supervisor cluster :id "sup" :ports [5 6 7]))
      (advance-cluster-time cluster 4)
      (bind hb (get-heartbeat cluster "sup"))
      (is (= #{5 6 7} (set (:meta hb))))
      (check-heartbeat cluster "sup" 3)
      (advance-cluster-time cluster 3)
      (check-heartbeat cluster "sup" 3)
      (advance-cluster-time cluster 3)
      (check-heartbeat cluster "sup" 3)
      (advance-cluster-time cluster 15)
      (check-heartbeat cluster "sup" 3)
      (bind topology (thrift/mk-topology
                       {"1" (thrift/mk-spout-spec (TestPlannerSpout. true) :parallelism-hint 4)}
                       {}))
      ;; prevent them from launching by capturing them
      (capture-changed-workers
       (submit-local-topology (:nimbus cluster) "test" {TOPOLOGY-WORKERS 2} topology)
       (advance-cluster-time cluster 3)
       (check-heartbeat cluster "sup" 3)
       (advance-cluster-time cluster 3)
       (check-heartbeat cluster "sup" 3)
       (advance-cluster-time cluster 3)
       (check-heartbeat cluster "sup" 3)
       (advance-cluster-time cluster 20)
       (check-heartbeat cluster "sup" 3))
      )))

(deftest test-worker-launch-command
  (testing "*.worker.childopts configuration"
    (let [mock-port "42"
          mock-storm-id "fake-storm-id"
          mock-worker-id "fake-worker-id"
          mock-mem-onheap 512
          mock-cp (str Utils/filePathSeparator "base" Utils/classPathSeparator Utils/filePathSeparator "stormjar.jar")
          mock-sensitivity "S3"
          mock-cp "/base:/stormjar.jar"
          exp-args-fn (fn [opts topo-opts classpath]
                       (concat [(supervisor/java-cmd) "-cp" classpath
                               (str "-Dlogfile.name=" "worker.log")
                               "-Dstorm.home="
                               (str "-Dworkers.artifacts=" "/tmp/workers-artifacts")
                               (str "-Dstorm.id=" mock-storm-id)
                               (str "-Dworker.id=" mock-worker-id)
                               (str "-Dworker.port=" mock-port)
                               "-Dstorm.log.dir=/logs"
                               "-Dlog4j.configurationFile=/log4j2/worker.xml"
                               "-DLog4jContextSelector=org.apache.logging.log4j.core.selector.BasicContextSelector"
                               "org.apache.storm.LogWriter"]
                               [(supervisor/java-cmd) "-server"]
                               opts
                               topo-opts
                               ["-Djava.library.path="
                                (str "-Dlogfile.name=" "worker.log")
                                "-Dstorm.home="
                                "-Dworkers.artifacts=/tmp/workers-artifacts"
                                "-Dstorm.conf.file="
                                "-Dstorm.options="
                                (str "-Dstorm.log.dir=" Utils/filePathSeparator "logs")
                                (str "-Dlogging.sensitivity=" mock-sensitivity)
                                (str "-Dlog4j.configurationFile=" Utils/filePathSeparator "log4j2" Utils/filePathSeparator "worker.xml")
                                "-DLog4jContextSelector=org.apache.logging.log4j.core.selector.BasicContextSelector"
                                (str "-Dstorm.id=" mock-storm-id)
                                (str "-Dworker.id=" mock-worker-id)
                                (str "-Dworker.port=" mock-port)
                                "-cp" classpath
                                "org.apache.storm.daemon.worker"
                                mock-storm-id
                                mock-port
                                mock-worker-id]))]
      (testing "testing *.worker.childopts as strings with extra spaces"
        (let [string-opts "-Dfoo=bar  -Xmx1024m"
              topo-string-opts "-Dkau=aux   -Xmx2048m"
              exp-args (exp-args-fn ["-Dfoo=bar" "-Xmx1024m"]
                                    ["-Dkau=aux" "-Xmx2048m"]
                                    mock-cp)
              mock-supervisor {:conf {STORM-CLUSTER-MODE :distributed
                                      WORKER-CHILDOPTS string-opts}}
              mocked-supervisor-storm-conf {TOPOLOGY-WORKER-CHILDOPTS
                                            topo-string-opts}
              utils-spy (->>
                          (proxy [Utils] []
                            (addToClasspathImpl [classpath paths] mock-cp)
                            (launchProcessImpl [& _] nil))
                          Mockito/spy)
              cu-proxy (proxy [ConfigUtils] []
                          (supervisorStormDistRootImpl ([conf] nil)
                                                       ([conf storm-id] nil))
                          (readSupervisorStormConfImpl [conf storm-id] mocked-supervisor-storm-conf)
                          (setWorkerUserWSEImpl [conf worker-id user] nil)
                          (workerArtifactsRootImpl [conf] "/tmp/workers-artifacts"))]
          (with-open [_ (ConfigUtilsInstaller. cu-proxy)
                      _ (UtilsInstaller. utils-spy)]
              (stubbing [supervisor/jlp nil
                         supervisor/write-log-metadata! nil
                         supervisor/create-blobstore-links nil]
                (supervisor/launch-worker mock-supervisor
                                      mock-storm-id
                                      mock-port
                                      mock-worker-id
                                      mock-mem-onheap)
                (. (Mockito/verify utils-spy)
                   (launchProcessImpl (Matchers/eq exp-args)
                                      (Matchers/any)
                                      (Matchers/any)
                                      (Matchers/any)
                                      (Matchers/any)))))))

      (testing "testing *.worker.childopts as list of strings, with spaces in values"
        (let [list-opts '("-Dopt1='this has a space in it'" "-Xmx1024m")
              topo-list-opts '("-Dopt2='val with spaces'" "-Xmx2048m")
              exp-args (exp-args-fn list-opts topo-list-opts mock-cp)
              mock-supervisor {:conf {STORM-CLUSTER-MODE :distributed
                                      WORKER-CHILDOPTS list-opts}}
              mocked-supervisor-storm-conf {TOPOLOGY-WORKER-CHILDOPTS
                                            topo-list-opts}
              cu-proxy (proxy [ConfigUtils] []
                          (supervisorStormDistRootImpl ([conf] nil)
                                                       ([conf storm-id] nil))
                          (readSupervisorStormConfImpl [conf storm-id] mocked-supervisor-storm-conf)
                          (setWorkerUserWSEImpl [conf worker-id user] nil)
                          (workerArtifactsRootImpl [conf] "/tmp/workers-artifacts"))
              utils-spy (->>
                          (proxy [Utils] []
                            (addToClasspathImpl [classpath paths] mock-cp)
                            (launchProcessImpl [& _] nil))
                          Mockito/spy)]
            (with-open [_ (ConfigUtilsInstaller. cu-proxy)
                        _ (UtilsInstaller. utils-spy)]
                (stubbing [supervisor/jlp nil
                           supervisor/write-log-metadata! nil
                           supervisor/create-blobstore-links nil]
                  (supervisor/launch-worker mock-supervisor
                                            mock-storm-id
                                            mock-port
                                            mock-worker-id
                                            mock-mem-onheap)
                  (. (Mockito/verify utils-spy)
                     (launchProcessImpl (Matchers/eq exp-args)
                                        (Matchers/any)
                                        (Matchers/any)
                                        (Matchers/any)
                                        (Matchers/any)))))))

      (testing "testing topology.classpath is added to classpath"
        (let [topo-cp (str Utils/filePathSeparator "any" Utils/filePathSeparator "path")
              exp-args (exp-args-fn [] [] (Utils/addToClasspath mock-cp [topo-cp]))
              mock-supervisor {:conf {STORM-CLUSTER-MODE :distributed}}
              mocked-supervisor-storm-conf {TOPOLOGY-CLASSPATH topo-cp}
              cu-proxy (proxy [ConfigUtils] []
                          (supervisorStormDistRootImpl ([conf] nil)
                                                       ([conf storm-id] nil))
                          (readSupervisorStormConfImpl [conf storm-id] mocked-supervisor-storm-conf)
                          (setWorkerUserWSEImpl [conf worker-id user] nil)
                          (workerArtifactsRootImpl [conf] "/tmp/workers-artifacts"))
              utils-spy (->>
                          (proxy [Utils] []
                            (currentClasspathImpl []
                              (str Utils/filePathSeparator "base"))
                            (launchProcessImpl [& _] nil))
                          Mockito/spy)]
          (with-open [_ (ConfigUtilsInstaller. cu-proxy)
                      _ (UtilsInstaller. utils-spy)]
                (stubbing [supervisor/jlp nil
                     supervisor/write-log-metadata! nil
                     supervisor/create-blobstore-links nil]
                  (supervisor/launch-worker mock-supervisor
                                              mock-storm-id
                                              mock-port
                                              mock-worker-id
                                              mock-mem-onheap)
                  (. (Mockito/verify utils-spy)
                     (launchProcessImpl (Matchers/eq exp-args)
                                        (Matchers/any)
                                        (Matchers/any)
                                        (Matchers/any)
                                        (Matchers/any)))))))
      (testing "testing topology.environment is added to environment for worker launch"
        (let [topo-env {"THISVAR" "somevalue" "THATVAR" "someothervalue"}
              full-env (merge topo-env {"LD_LIBRARY_PATH" nil})
              exp-args (exp-args-fn [] [] mock-cp)
              mock-supervisor {:conf {STORM-CLUSTER-MODE :distributed}}
              mocked-supervisor-storm-conf {TOPOLOGY-ENVIRONMENT topo-env}
              cu-proxy (proxy [ConfigUtils] []
                          (supervisorStormDistRootImpl ([conf] nil)
                                                       ([conf storm-id] nil))
                          (readSupervisorStormConfImpl [conf storm-id] mocked-supervisor-storm-conf)
                          (setWorkerUserWSEImpl [conf worker-id user] nil)
                          (workerArtifactsRootImpl [conf] "/tmp/workers-artifacts"))
              utils-spy (->>
                          (proxy [Utils] []
                            (currentClasspathImpl []
                              (str Utils/filePathSeparator "base"))
                            (launchProcessImpl [& _] nil))
                          Mockito/spy)]
          (with-open [_ (ConfigUtilsInstaller. cu-proxy)
                      _ (UtilsInstaller. utils-spy)]
            (stubbing [supervisor/jlp nil
                       supervisor/write-log-metadata! nil
                       supervisor/create-blobstore-links nil]
              (supervisor/launch-worker mock-supervisor
                                        mock-storm-id
                                        mock-port
                                        mock-worker-id
                                        mock-mem-onheap)
              (. (Mockito/verify utils-spy)
                 (launchProcessImpl (Matchers/any)
                                    (Matchers/eq full-env)
                                    (Matchers/any)
                                    (Matchers/any)
                                    (Matchers/any))))))))))

(deftest test-worker-launch-command-run-as-user
  (testing "*.worker.childopts configuration"
    (let [mock-port "42"
          mock-storm-id "fake-storm-id"
          mock-worker-id "fake-worker-id"
          mock-mem-onheap 512
          mock-sensitivity "S3"
          mock-cp "mock-classpath'quote-on-purpose"
          attrs (make-array FileAttribute 0)
          storm-local (.getCanonicalPath (.toFile (Files/createTempDirectory "storm-local" attrs)))
          worker-script (str storm-local "/workers/" mock-worker-id "/storm-worker-script.sh")
          exp-launch ["/bin/worker-launcher"
                      "me"
                      "worker"
                      (str storm-local "/workers/" mock-worker-id)
                      worker-script]
          exp-script-fn (fn [opts topo-opts]
                          (str "#!/bin/bash\n'export' 'LD_LIBRARY_PATH=';\n\nexec 'java'"
                               " '-cp' 'mock-classpath'\"'\"'quote-on-purpose'"
                               " '-Dlogfile.name=" "worker.log'"
                               " '-Dstorm.home='"
                               " '-Dworkers.artifacts=" (str storm-local "/workers-artifacts'")
                               " '-Dstorm.id=" mock-storm-id "'"
                               " '-Dworker.id=" mock-worker-id "'"
                               " '-Dworker.port=" mock-port "'"
                               " '-Dstorm.log.dir=/logs'"
                               " '-Dlog4j.configurationFile=/log4j2/worker.xml'"
                               " '-DLog4jContextSelector=org.apache.logging.log4j.core.selector.BasicContextSelector'"
                               " 'org.apache.storm.LogWriter'"
                               " 'java' '-server'"
                               " " (Utils/shellCmd opts)
                               " " (Utils/shellCmd topo-opts)
                               " '-Djava.library.path='"
                               " '-Dlogfile.name=" "worker.log'"
                               " '-Dstorm.home='"
                               " '-Dworkers.artifacts=" (str storm-local "/workers-artifacts'")
                               " '-Dstorm.conf.file='"
                               " '-Dstorm.options='"
                               " '-Dstorm.log.dir=/logs'"
                               " '-Dlogging.sensitivity=" mock-sensitivity "'"
                               " '-Dlog4j.configurationFile=/log4j2/worker.xml'"
                               " '-DLog4jContextSelector=org.apache.logging.log4j.core.selector.BasicContextSelector'"
                               " '-Dstorm.id=" mock-storm-id "'"
                               " '-Dworker.id=" mock-worker-id "'"
                               " '-Dworker.port=" mock-port "'"
                               " '-cp' 'mock-classpath'\"'\"'quote-on-purpose'"
                               " 'org.apache.storm.daemon.worker'"
                               " '" mock-storm-id "'"
                               " '" mock-port "'"
                               " '" mock-worker-id "';"))]
      (try
        (testing "testing *.worker.childopts as strings with extra spaces"
          (let [string-opts "-Dfoo=bar  -Xmx1024m"
                topo-string-opts "-Dkau=aux   -Xmx2048m"
                exp-script (exp-script-fn ["-Dfoo=bar" "-Xmx1024m"]
                                          ["-Dkau=aux" "-Xmx2048m"])
                _ (.mkdirs (io/file storm-local "workers" mock-worker-id))
                mock-supervisor {:conf {STORM-CLUSTER-MODE :distributed
                                        STORM-LOCAL-DIR storm-local
                                        STORM-WORKERS-ARTIFACTS-DIR (str storm-local "/workers-artifacts")
                                        SUPERVISOR-RUN-WORKER-AS-USER true
                                        WORKER-CHILDOPTS string-opts}}
                mocked-supervisor-storm-conf {TOPOLOGY-WORKER-CHILDOPTS
                                              topo-string-opts
                                              TOPOLOGY-SUBMITTER-USER "me"}
                cu-proxy (proxy [ConfigUtils] []
                          (supervisorStormDistRootImpl ([conf] nil)
                                                       ([conf storm-id] nil))
                          (readSupervisorStormConfImpl [conf storm-id] mocked-supervisor-storm-conf)
                          (setWorkerUserWSEImpl [conf worker-id user] nil))
                utils-spy (->>
                            (proxy [Utils] []
                              (addToClasspathImpl [classpath paths] mock-cp)
                              (launchProcessImpl [& _] nil))
                            Mockito/spy)]
            (with-open [_ (ConfigUtilsInstaller. cu-proxy)
                        _ (UtilsInstaller. utils-spy)]
              (stubbing [supervisor/java-cmd "java"
                         supervisor/jlp nil
                         supervisor/write-log-metadata! nil]
                (supervisor/launch-worker mock-supervisor
                                          mock-storm-id
                                          mock-port
                                          mock-worker-id
                                          mock-mem-onheap)
                (. (Mockito/verify utils-spy)
                   (launchProcessImpl (Matchers/eq exp-launch)
                                      (Matchers/any)
                                      (Matchers/any)
                                      (Matchers/any)
                                      (Matchers/any)))))
            (is (= (slurp worker-script) exp-script))))
        (finally (Utils/forceDelete storm-local)))
      (.mkdirs (io/file storm-local "workers" mock-worker-id))
      (try
        (testing "testing *.worker.childopts as list of strings, with spaces in values"
          (let [list-opts '("-Dopt1='this has a space in it'" "-Xmx1024m")
                topo-list-opts '("-Dopt2='val with spaces'" "-Xmx2048m")
                exp-script (exp-script-fn list-opts topo-list-opts)
                mock-supervisor {:conf {STORM-CLUSTER-MODE :distributed
                                        STORM-LOCAL-DIR storm-local
                                        STORM-WORKERS-ARTIFACTS-DIR (str storm-local "/workers-artifacts")
                                        SUPERVISOR-RUN-WORKER-AS-USER true
                                        WORKER-CHILDOPTS list-opts}}
                                        mocked-supervisor-storm-conf {TOPOLOGY-WORKER-CHILDOPTS
                                                                      topo-list-opts
                                                                      TOPOLOGY-SUBMITTER-USER "me"}
                cu-proxy (proxy [ConfigUtils] []
                          (supervisorStormDistRootImpl ([conf] nil)
                                                       ([conf storm-id] nil))
                          (readSupervisorStormConfImpl [conf storm-id] mocked-supervisor-storm-conf)
                          (setWorkerUserWSEImpl [conf worker-id user] nil))
                utils-spy (->>
                            (proxy [Utils] []
                              (addToClasspathImpl [classpath paths] mock-cp)
                              (launchProcessImpl [& _] nil))
                            Mockito/spy)]
            (with-open [_ (ConfigUtilsInstaller. cu-proxy)
                        _ (UtilsInstaller. utils-spy)]
              (stubbing [supervisor/java-cmd "java"
                         supervisor/jlp nil
                         supervisor/write-log-metadata! nil]
                (supervisor/launch-worker mock-supervisor
                                          mock-storm-id
                                          mock-port
                                          mock-worker-id
                                          mock-mem-onheap)
                (. (Mockito/verify utils-spy)
                 (launchProcessImpl (Matchers/eq exp-launch)
                                    (Matchers/any)
                                    (Matchers/any)
                                    (Matchers/any)
                                    (Matchers/any)))))
            (is (= (slurp worker-script) exp-script))))
        (finally (Utils/forceDelete storm-local))))))

(deftest test-workers-go-bananas
  ;; test that multiple workers are started for a port, and test that
  ;; supervisor shuts down propertly (doesn't shutdown the most
  ;; recently launched one, checks heartbeats correctly, etc.)
  )

(deftest downloads-code
  )

(deftest test-stateless
  )

(deftest cleans-up-on-unassign
  ;; TODO just do reassign, and check that cleans up worker states after killing but doesn't get rid of downloaded code
  )

(deftest test-supervisor-data-acls
  (testing "supervisor-data uses correct ACLs"
    (let [scheme "digest"
          digest "storm:thisisapoorpassword"
          auth-conf {STORM-ZOOKEEPER-AUTH-SCHEME scheme
                     STORM-ZOOKEEPER-AUTH-PAYLOAD digest}
          expected-acls supervisor/SUPERVISOR-ZK-ACLS
          fake-isupervisor (reify ISupervisor
                             (getSupervisorId [this] nil)
<<<<<<< HEAD
                             (getAssignmentId [this] nil))
          fake-cu (proxy [ConfigUtils] []
                    (supervisorStateImpl [conf] nil)
                    (supervisorLocalDirImpl [conf] nil))
          fake-utils (proxy [Utils] [] (localHostnameImpl [] nil))]
      (with-open [_ (ConfigUtilsInstaller. fake-cu)
                  _ (UtilsInstaller. fake-utils)]
        (stubbing [uptime-computer nil
                   cluster/mk-storm-cluster-state nil
                   mk-timer nil]
          (supervisor/supervisor-data auth-conf nil fake-isupervisor)
          (verify-call-times-for cluster/mk-storm-cluster-state 1)
          (verify-first-call-args-for-indices cluster/mk-storm-cluster-state [2]
              expected-acls)))))
=======
                             (getAssignmentId [this] nil))]
      (with-open [_ (proxy [MockedUtils] []
                      (makeUptimeComputer [] (proxy [Utils$UptimeComputer] []
                                               (upTime [] 0))))
                  _ (proxy [MockedConfigUtils] []
                      (supervisorStateImpl [conf] nil)
                      (supervisorLocalDirImpl [conf] nil))]
        (stubbing [cluster/mk-storm-cluster-state nil
                   mk-timer nil
                   ]
          (with-open [- (proxy [MockedUtils] [] (localHostnameImpl [] nil))]
            (supervisor/supervisor-data auth-conf nil fake-isupervisor)
            (verify-call-times-for cluster/mk-storm-cluster-state 1)
            (verify-first-call-args-for-indices cluster/mk-storm-cluster-state [2]
              expected-acls))))))
>>>>>>> 30635f8b

  (deftest test-write-log-metadata
    (testing "supervisor writes correct data to logs metadata file"
      (let [exp-owner "alice"
            exp-worker-id "42"
            exp-storm-id "0123456789"
            exp-port 4242
            exp-logs-users ["bob" "charlie" "daryl"]
            exp-logs-groups ["read-only-group" "special-group"]
            storm-conf {TOPOLOGY-SUBMITTER-USER "alice"
                        TOPOLOGY-USERS ["charlie" "bob"]
                        TOPOLOGY-GROUPS ["special-group"]
                        LOGS-GROUPS ["read-only-group"]
                        LOGS-USERS ["daryl"]}
            exp-data {TOPOLOGY-SUBMITTER-USER exp-owner
                      "worker-id" exp-worker-id
                      LOGS-USERS exp-logs-users
                      LOGS-GROUPS exp-logs-groups}
            conf {}]
        (mocking [supervisor/write-log-metadata-to-yaml-file!]
          (supervisor/write-log-metadata! storm-conf exp-owner exp-worker-id
            exp-storm-id exp-port conf)
          (verify-called-once-with-args supervisor/write-log-metadata-to-yaml-file!
            exp-storm-id exp-port exp-data conf)))))

  (deftest test-worker-launcher-requires-user
    (testing "worker-launcher throws on blank user"
      (let [utils-proxy (proxy [Utils] []
                          (launchProcessImpl [& _] nil))]
        (with-open [_ (UtilsInstaller. utils-proxy)]
          (is (thrown-cause-with-msg? java.lang.IllegalArgumentException
                #"(?i).*user cannot be blank.*"
                (supervisor/worker-launcher {} nil "")))))))

  (defn found? [sub-str input-str]
    (if (string? input-str)
      (contrib-str/substring? sub-str (str input-str))
      (boolean (some #(contrib-str/substring? sub-str %) input-str))))

  (defn not-found? [sub-str input-str]
    (complement (found? sub-str input-str)))

  (deftest test-substitute-childopts-happy-path-string
    (testing "worker-launcher replaces ids in childopts"
      (let [worker-id "w-01"
            topology-id "s-01"
            port 9999
            mem-onheap 512
            childopts "-Xloggc:/home/y/lib/storm/current/logs/gc.worker-%ID%-%TOPOLOGY-ID%-%WORKER-ID%-%WORKER-PORT%.log -Xms256m -Xmx%HEAP-MEM%m"
            expected-childopts '("-Xloggc:/home/y/lib/storm/current/logs/gc.worker-9999-s-01-w-01-9999.log" "-Xms256m" "-Xmx512m")
            childopts-with-ids (supervisor/substitute-childopts childopts worker-id topology-id port mem-onheap)]
        (is (= expected-childopts childopts-with-ids)))))

  (deftest test-substitute-childopts-happy-path-list
    (testing "worker-launcher replaces ids in childopts"
      (let [worker-id "w-01"
            topology-id "s-01"
            port 9999
            mem-onheap 512
            childopts '("-Xloggc:/home/y/lib/storm/current/logs/gc.worker-%ID%-%TOPOLOGY-ID%-%WORKER-ID%-%WORKER-PORT%.log" "-Xms256m" "-Xmx%HEAP-MEM%m")
            expected-childopts '("-Xloggc:/home/y/lib/storm/current/logs/gc.worker-9999-s-01-w-01-9999.log" "-Xms256m" "-Xmx512m")
            childopts-with-ids (supervisor/substitute-childopts childopts worker-id topology-id port mem-onheap)]
        (is (= expected-childopts childopts-with-ids)))))

  (deftest test-substitute-childopts-happy-path-list-arraylist
    (testing "worker-launcher replaces ids in childopts"
      (let [worker-id "w-01"
            topology-id "s-01"
            port 9999
            mem-onheap 512
            childopts '["-Xloggc:/home/y/lib/storm/current/logs/gc.worker-%ID%-%TOPOLOGY-ID%-%WORKER-ID%-%WORKER-PORT%.log" "-Xms256m" "-Xmx%HEAP-MEM%m"]
            expected-childopts '("-Xloggc:/home/y/lib/storm/current/logs/gc.worker-9999-s-01-w-01-9999.log" "-Xms256m" "-Xmx512m")
            childopts-with-ids (supervisor/substitute-childopts childopts worker-id topology-id port mem-onheap)]
        (is (= expected-childopts childopts-with-ids)))))

  (deftest test-substitute-childopts-topology-id-alone
    (testing "worker-launcher replaces ids in childopts"
      (let [worker-id "w-01"
            topology-id "s-01"
            port 9999
            mem-onheap 512
            childopts "-Xloggc:/home/y/lib/storm/current/logs/gc.worker-%TOPOLOGY-ID%.log"
            expected-childopts '("-Xloggc:/home/y/lib/storm/current/logs/gc.worker-s-01.log")
            childopts-with-ids (supervisor/substitute-childopts childopts worker-id topology-id port mem-onheap)]
        (is (= expected-childopts childopts-with-ids)))))

  (deftest test-substitute-childopts-no-keys
    (testing "worker-launcher has no ids to replace in childopts"
      (let [worker-id "w-01"
            topology-id "s-01"
            port 9999
            mem-onheap 512
            childopts "-Xloggc:/home/y/lib/storm/current/logs/gc.worker.log"
            expected-childopts '("-Xloggc:/home/y/lib/storm/current/logs/gc.worker.log")
            childopts-with-ids (supervisor/substitute-childopts childopts worker-id topology-id port mem-onheap)]
        (is (= expected-childopts childopts-with-ids)))))

  (deftest test-substitute-childopts-nil-childopts
    (testing "worker-launcher has nil childopts"
      (let [worker-id "w-01"
            topology-id "s-01"
            port 9999
            mem-onheap 512
            childopts nil
            expected-childopts nil
            childopts-with-ids (supervisor/substitute-childopts childopts worker-id topology-id port mem-onheap)]
        (is (= expected-childopts childopts-with-ids)))))

  (deftest test-substitute-childopts-nil-ids
    (testing "worker-launcher has nil ids"
      (let [worker-id nil
            topology-id "s-01"
            port 9999
            mem-onheap 512
            childopts "-Xloggc:/home/y/lib/storm/current/logs/gc.worker-%ID%-%TOPOLOGY-ID%-%WORKER-ID%-%WORKER-PORT%.log"
            expected-childopts '("-Xloggc:/home/y/lib/storm/current/logs/gc.worker-9999-s-01--9999.log")
            childopts-with-ids (supervisor/substitute-childopts childopts worker-id topology-id port mem-onheap)]
        (is (= expected-childopts childopts-with-ids)))))

  (deftest test-retry-read-assignments
    (with-simulated-time-local-cluster [cluster
                                        :supervisors 0
                                        :ports-per-supervisor 2
                                        :daemon-conf {ConfigUtils/NIMBUS_DO_NOT_REASSIGN true
                                                      NIMBUS-MONITOR-FREQ-SECS 10
                                                      TOPOLOGY-MESSAGE-TIMEOUT-SECS 30
                                                      TOPOLOGY-ACKER-EXECUTORS 0}]
      (letlocals
        (bind sup1 (add-supervisor cluster :id "sup1" :ports [1 2 3 4]))
        (bind topology1 (thrift/mk-topology
                          {"1" (thrift/mk-spout-spec (TestPlannerSpout. true) :parallelism-hint 2)}
                          {}))
        (bind topology2 (thrift/mk-topology
                          {"1" (thrift/mk-spout-spec (TestPlannerSpout. true) :parallelism-hint 2)}
                          {}))
        (bind state (:storm-cluster-state cluster))
        (bind changed (capture-changed-workers
                        (submit-mocked-assignment
                          (:nimbus cluster)
                          (:storm-cluster-state cluster)
                          "topology1"
                          {TOPOLOGY-WORKERS 2}
                          topology1
                          {1 "1"
                           2 "1"}
                          {[1 1] ["sup1" 1]
                           [2 2] ["sup1" 2]}
                          {["sup1" 1] [0.0 0.0 0.0]
                           ["sup1" 2] [0.0 0.0 0.0]
                           })
                        (submit-mocked-assignment
                          (:nimbus cluster)
                          (:storm-cluster-state cluster)
                          "topology2"
                          {TOPOLOGY-WORKERS 2}
                          topology2
                          {1 "1"
                           2 "1"}
                          {[1 1] ["sup1" 1]
                           [2 2] ["sup1" 2]}
                          {["sup1" 1] [0.0 0.0 0.0]
                           ["sup1" 2] [0.0 0.0 0.0]
                           })
                        ;; Instead of sleeping until topology is scheduled, rebalance topology so mk-assignments is called.
                        (.rebalance (:nimbus cluster) "topology1" (doto (RebalanceOptions.) (.set_wait_secs 0)))
                        ))
        (is (empty? (:launched changed)))
        (bind options (RebalanceOptions.))
        (.set_wait_secs options 0)
        (bind changed (capture-changed-workers
                        (.rebalance (:nimbus cluster) "topology2" options)
                        (advance-cluster-time cluster 10)
                        (heartbeat-workers cluster "sup1" [1 2 3 4])
                        (advance-cluster-time cluster 10)
                        ))
        (validate-launched-once (:launched changed)
          {"sup1" [1 2]}
          (get-storm-id (:storm-cluster-state cluster) "topology1"))
        (validate-launched-once (:launched changed)
          {"sup1" [3 4]}
          (get-storm-id (:storm-cluster-state cluster) "topology2"))
        ))))<|MERGE_RESOLUTION|>--- conflicted
+++ resolved
@@ -23,8 +23,7 @@
   (:import [org.apache.storm.scheduler ISupervisor])
   (:import [org.apache.storm.utils Utils$UptimeComputer ConfigUtils])
   (:import [org.apache.storm.generated RebalanceOptions])
-  (:import [org.mockito ArgumentCaptor]
-           [org.mockito Matchers Mockito])
+  (:import [org.mockito Matchers Mockito])
   (:import [java.util UUID])
   (:import [java.io File])
   (:import [java.nio.file Files])
@@ -632,38 +631,22 @@
           expected-acls supervisor/SUPERVISOR-ZK-ACLS
           fake-isupervisor (reify ISupervisor
                              (getSupervisorId [this] nil)
-<<<<<<< HEAD
                              (getAssignmentId [this] nil))
           fake-cu (proxy [ConfigUtils] []
                     (supervisorStateImpl [conf] nil)
                     (supervisorLocalDirImpl [conf] nil))
-          fake-utils (proxy [Utils] [] (localHostnameImpl [] nil))]
+          fake-utils (proxy [Utils] []
+                       (localHostnameImpl [] nil)
+                       (makeUptimeComputer [] (proxy [Utils$UptimeComputer] []
+                                                (upTime [] 0))))]
       (with-open [_ (ConfigUtilsInstaller. fake-cu)
                   _ (UtilsInstaller. fake-utils)]
-        (stubbing [uptime-computer nil
-                   cluster/mk-storm-cluster-state nil
+        (stubbing [cluster/mk-storm-cluster-state nil
                    mk-timer nil]
           (supervisor/supervisor-data auth-conf nil fake-isupervisor)
           (verify-call-times-for cluster/mk-storm-cluster-state 1)
           (verify-first-call-args-for-indices cluster/mk-storm-cluster-state [2]
               expected-acls)))))
-=======
-                             (getAssignmentId [this] nil))]
-      (with-open [_ (proxy [MockedUtils] []
-                      (makeUptimeComputer [] (proxy [Utils$UptimeComputer] []
-                                               (upTime [] 0))))
-                  _ (proxy [MockedConfigUtils] []
-                      (supervisorStateImpl [conf] nil)
-                      (supervisorLocalDirImpl [conf] nil))]
-        (stubbing [cluster/mk-storm-cluster-state nil
-                   mk-timer nil
-                   ]
-          (with-open [- (proxy [MockedUtils] [] (localHostnameImpl [] nil))]
-            (supervisor/supervisor-data auth-conf nil fake-isupervisor)
-            (verify-call-times-for cluster/mk-storm-cluster-state 1)
-            (verify-first-call-args-for-indices cluster/mk-storm-cluster-state [2]
-              expected-acls))))))
->>>>>>> 30635f8b
 
   (deftest test-write-log-metadata
     (testing "supervisor writes correct data to logs metadata file"
